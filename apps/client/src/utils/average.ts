import { Subject } from "@/types/subject";
import { Period } from "@/types/period";
import { startOfDay } from "date-fns";
import { Average } from "@/types/average";
import { Grade } from "@/types/grade";

/**
 * Calculates the average score for a specific subject or overall.
 *
 * @param subjectId - The ID of the subject to calculate the average for. If undefined, calculates the general average.
 * @param subjects - An array of all subjects.
 * @param customAverage - Optional custom average configuration.
 * @returns The calculated average as a number, or null if it cannot be determined.
 *
 * @details
 * This function serves as the primary entry point for calculating averages. It determines whether to use a custom average configuration
 * or to compute a general average based on the provided `subjectId`.
 *
 * - **Custom Average Calculation**: If a `customAverage` is provided, it delegates the computation to `calculateCustomAverage`, which processes
 *   the average based on specific configurations such as custom coefficients and inclusion of child subjects.
 *
 * - **General Average Calculation**:
 *   - **Overall Average**: If `subjectId` is undefined, it filters the subjects to include only root subjects (those without a parent) and computes
 *     the average across these subjects using `calculateAverageForSubjects`.
 *   - **Specific Subject Average**: If a `subjectId` is provided, it locates the corresponding subject and calculates its average using `calculateAverageForSubject`.
 *
 * If the specified subject is not found, the function returns `null`.
 */
export function average(
  subjectId: string | undefined,
  subjects: Subject[],
  customAverage?: Average
): number | null {
  if (customAverage) {
    return calculateCustomAverage(subjectId, subjects, customAverage);
  }

  if (!subjectId) {
    const rootSubjects = subjects.filter((s) => s.parentId === null);
    return calculateAverageForSubjects(rootSubjects, subjects);
  }

  const subject = subjects.find((s) => s.id === subjectId);
  if (!subject) return null;

  return calculateAverageForSubject(subject, subjects);
}

/**
 * Calculates a custom average based on a provided configuration.
 *
 * @param subjectId - The ID of the subject to calculate the average for. If undefined, calculates the general average.
 * @param subjects - An array of all subjects.
 * @param customAverage - Custom average configuration.
 * @returns The calculated custom average as a number, or null if it cannot be determined.
 *
 * @details
 * This function processes averages based on a custom configuration provided through the `customAverage` parameter.
 * The custom configuration allows for specific subjects to have custom coefficients and to determine whether their child subjects
 * should be included in the average calculation.
 *
 * Steps:
 * 1. **Build Custom Configuration**: It constructs a `Map` from the `customAverage.subjects`, mapping each subject ID to its custom coefficient
 *    and inclusion flag.
 * 2. **Filter Included Subjects**: It filters the `subjects` array to include only those subjects that are part of the custom average,
 *    determined by the `isSubjectIncludedInCustomAverage` function.
 * 3. **Calculate Average**:
 *    - If `subjectId` is undefined, it calculates the average across all included subjects using `calculateAverageForSubjects`.
 *    - If a specific `subjectId` is provided, it ensures the target subject is included and calculates its average using `calculateAverageForSubject`.
 *
 * If no subjects are included after filtering, or if the target subject is not found within the included subjects, the function returns `null`.
 */
function calculateCustomAverage(
  subjectId: string | undefined,
  subjects: Subject[],
  customAverage: Average
): number | null {
  const customConfig = buildCustomConfig(customAverage);

  const includedSubjects = subjects.filter((subj) =>
    isSubjectIncludedInCustomAverage(subj, subjects, customConfig)
  );
  if (includedSubjects.length === 0) {
    return null;
  }

  if (!subjectId) {
    return calculateAverageForSubjects(includedSubjects, includedSubjects, customConfig, true);
  }

  const targetSubject = includedSubjects.find((s) => s.id === subjectId);
  if (!targetSubject) {
    return null;
  }

  return calculateAverageForSubject(targetSubject, includedSubjects, customConfig, true);
}

/**
 * Determines if a subject is included in a custom average configuration.
 *
 * @param subject - The subject to check.
 * @param allSubjects - An array of all subjects.
 * @param customConfig - Custom average configuration map.
 * @returns True if the subject is included, otherwise false.
 *
 * @details
 * This function checks whether a given `subject` should be included in the custom average calculation based on the `customConfig`.
 *
 * Inclusion Criteria:
 * 1. **Explicit Inclusion**: If the subject's ID is directly present in the `customConfig`, it is included.
 * 2. **Inherited Inclusion**: If any ancestor of the subject is included in the `customConfig` with the `includeChildren` flag set to `true`,
 *    the subject is also included.
 *
 * The function traverses up the subject hierarchy by following the `parentId` links until it either finds an ancestor that includes the subject
 * or reaches the root without finding such an ancestor.
 */
export function isSubjectIncludedInCustomAverage(
  subject: Subject,
  allSubjects: Subject[],
  customConfig: Map<string, { customCoefficient: number | null; includeChildren: boolean }>
): boolean {
  if (customConfig.has(subject.id)) {
    return true;
  }

  let current = subject;
  while (current.parentId) {
    if (customConfig.has(current.parentId)) {
      const parentCfg = customConfig.get(current.parentId);
      if (parentCfg && parentCfg.includeChildren) {
        return true;
      }
    }
    const parent = allSubjects.find((s) => s.id === current.parentId);
    if (!parent) break;
    current = parent;
  }

  return false;
}

/**
 * Calculates the average for a single subject, optionally considering custom configurations.
 *
 * @param subject - The subject to calculate the average for.
 * @param subjects - An array of all subjects.
 * @param customConfig - Optional custom average configuration map.
 * @param isCustom - Indicates if a custom average is being calculated.
 * @returns The calculated average as a number, or null if it cannot be determined.
 *
 * @details
 * This function computes the average score for a specific `subject`. It takes into account the subject's own grades as well as the grades
 * of its descendant subjects, based on whether a custom configuration is applied.
 *
 * Calculation Steps:
 * 1. **Initialize Totals**: Initializes variables to accumulate weighted percentages and coefficients.
 * 2. **Process Subject's Grades**:
 *    - Iterates over the subject's grades.
 *    - For each grade, calculates the percentage score (`grade.value / grade.outOf`) and applies the grade's coefficient.
 *    - Accumulates the weighted percentage and the coefficient.
 * 3. **Retrieve Descendant Subjects**:
 *    - If `isCustom` is `true`, it retrieves all included descendant subjects based on the `customConfig`.
 *    - Otherwise, it retrieves all non-display descendant subjects.
 * 4. **Process Descendant Grades**:
 *    - For each descendant subject, recursively calculates its average.
 *    - Applies any custom coefficients if specified in the `customConfig`.
 *    - Accumulates the weighted percentage and the coefficient.
 * 5. **Compute Final Average**:
 *    - If the total coefficients are zero, returns `null` to indicate that an average cannot be computed.
 *    - Otherwise, calculates the average percentage and scales it appropriately.
 *
 * The function ensures that subjects are not double-counted and that only relevant grades are included in the calculation.
 */
function calculateAverageForSubject(
  subject: Subject,
  subjects: Subject[],
  customConfig?: Map<string, { customCoefficient: number | null; includeChildren: boolean }>,
  isCustom = false
): number | null {
  let totalWeightedPercentages = 0;
  let totalCoefficients = 0;

  if (subject.grades && subject.grades.length > 0) {
    for (const grade of subject.grades) {
      const gradeValue = grade.value / 100;
      const outOf = grade.outOf / 100;
      const gradeCoefficient = (grade.coefficient ?? 100) / 100;
      if (outOf === 0) continue;

      const percentage = gradeValue / outOf;
      totalWeightedPercentages += percentage * gradeCoefficient;
      totalCoefficients += gradeCoefficient;
    }
  }

  let descendants: Subject[];
  if (isCustom && customConfig) {
    descendants = getAllIncludedDescendants(subject, subjects, customConfig);
    descendants = descendants.filter((s) => s.id !== subject.id);
  } else {
    const allNonDisplaySubjects = getAllNonDisplaySubjects(subject, subjects);
    descendants = allNonDisplaySubjects.filter((s) => s.id !== subject.id);
  }

  for (const child of descendants) {
    const childAverage = calculateAverageForSubject(child, subjects, customConfig, isCustom);
    if (childAverage !== null) {
      const childPercentage = childAverage / 20;
      let childCoefficient = (child.coefficient ?? 100) / 100;

      if (customConfig && customConfig.has(child.id)) {
        const cc = customConfig.get(child.id)!;
        if (cc.customCoefficient !== null) {
          childCoefficient = cc.customCoefficient;
        }
      }

      totalWeightedPercentages += childPercentage * childCoefficient;
      totalCoefficients += childCoefficient;
    }
  }

  if (totalCoefficients === 0) return null;

  const averagePercentage = totalWeightedPercentages / totalCoefficients;
  return averagePercentage * 20;
}

/**
 * Calculates the average for multiple subjects, optionally considering custom configurations.
 *
 * @param subjects - The subjects to calculate the average for.
 * @param allSubjects - An array of all subjects.
 * @param customConfig - Optional custom average configuration map.
 * @param isCustom - Indicates if a custom average is being calculated.
 * @returns The calculated average as a number, or null if it cannot be determined.
 *
 * @details
 * This function computes the overall average for a group of `subjects`. It aggregates the averages of individual subjects,
 * taking into account any custom configurations that may affect the calculation.
 *
 * Calculation Steps:
 * 1. **Initialize Totals**: Initializes variables to accumulate weighted percentages and coefficients.
 * 2. **Iterate Over Each Subject**:
 *    - For each subject, determines the relevant subjects to consider based on whether a custom configuration is applied.
 *    - Retrieves included or non-display descendant subjects as necessary.
 * 3. **Process Each Considered Subject**:
 *    - Calculates the average for each considered subject using `calculateAverageForSubject`.
 *    - Applies any custom coefficients from the `customConfig`.
 *    - Accumulates the weighted percentage and the coefficient.
 * 4. **Compute Final Average**:
 *    - If the total coefficients are zero, returns `null`.
 *    - Otherwise, calculates the average percentage and scales it appropriately.
 *
 * This function ensures that all relevant subjects are included in the average calculation without double-counting.
 */
function calculateAverageForSubjects(
  subjects: Subject[],
  allSubjects: Subject[],
  customConfig?: Map<string, { customCoefficient: number | null; includeChildren: boolean }>,
  isCustom = false
): number | null {
  let totalWeightedPercentages = 0;
  let totalCoefficients = 0;

  for (const subject of subjects) {
    let consideredSubjects: Subject[];
    if (isCustom && customConfig) {
      consideredSubjects = getAllIncludedDescendants(subject, allSubjects, customConfig);
    } else {
      consideredSubjects = getAllNonDisplaySubjects(subject, allSubjects);
    }

    for (const nonDisplaySubject of consideredSubjects) {
      const subjectAverage = calculateAverageForSubject(nonDisplaySubject, allSubjects, customConfig, isCustom);
      if (subjectAverage !== null) {
        const subjectPercentage = subjectAverage / 20;
        let subjectCoefficient = (nonDisplaySubject.coefficient ?? 100) / 100;
        if (customConfig && customConfig.has(nonDisplaySubject.id)) {
          const cc = customConfig.get(nonDisplaySubject.id)!;
          if (cc.customCoefficient !== null) {
            subjectCoefficient = cc.customCoefficient;
          }
        }
        totalWeightedPercentages += subjectPercentage * subjectCoefficient;
        totalCoefficients += subjectCoefficient;
      }
    }
  }

  if (totalCoefficients === 0) return null;

  const averagePercentage = totalWeightedPercentages / totalCoefficients;
  return averagePercentage * 20;
}

/**
 * Retrieves all non-display subjects under a given subject.
 *
 * @param subject - The parent subject.
 * @param subjects - An array of all subjects.
 * @returns An array of non-display subjects.
 *
 * @details
 * This function collects all subjects that are marked as non-display (`isDisplaySubject` is `false`) within the hierarchy
 * of the given `subject`. It traverses the subject tree recursively, ensuring that only relevant subjects are included.
 *
 * Steps:
 * 1. **Check Current Subject**: If the current `subject` is not a display subject, it is added to the `nonDisplayList`.
 * 2. **Traverse Children**:
 *    - For each child of the current subject, the function checks if it is a display subject.
 *    - If it is a display subject, the function recursively collects its non-display descendants.
 *    - If it is not a display subject, it is directly added to the `nonDisplayList`.
 *
 * The result is a flattened array of all non-display subjects within the subtree rooted at the specified `subject`.
 */
function getAllNonDisplaySubjects(subject: Subject, subjects: Subject[]): Subject[] {
  const children = subjects.filter((s) => s.parentId === subject.id);
  let nonDisplayList: Subject[] = [];

  if (!subject.isDisplaySubject) {
    nonDisplayList.push(subject);
  }

  for (const child of children) {
    if (child.isDisplaySubject) {
      nonDisplayList = nonDisplayList.concat(getAllNonDisplaySubjects(child, subjects));
    } else {
      nonDisplayList.push(child);
    }
  }

  return nonDisplayList;
}

/**
 * Retrieves all included descendants for a subject based on custom configurations.
 *
 * @param subject - The parent subject.
 * @param allSubjects - An array of all subjects.
 * @param customConfig - Custom average configuration map.
 * @returns An array of included descendant subjects.
 *
 * @details
 * This function gathers all descendant subjects of a given `subject` that are included in the custom average configuration.
 * Inclusion is determined by whether the subject itself is included or if it inherits inclusion from an ancestor with `includeChildren` set to `true`.
 *
 * Steps:
 * 1. **Check Current Subject**: If the current `subject` is included in the custom average, it is added to the `included` array.
 * 2. **Traverse Children**:
 *    - For each child of the current subject, the function checks if it is included based on the custom configuration.
 *    - If included, the function recursively collects its included descendants and adds them to the `included` array.
 *
 * The result is a comprehensive list of all subjects within the subtree that meet the inclusion criteria defined by the custom configuration.
 */
function getAllIncludedDescendants(
  subject: Subject,
  allSubjects: Subject[],
  customConfig: Map<string, { customCoefficient: number | null; includeChildren: boolean }>
): Subject[] {
  const included: Subject[] = [];

  if (isSubjectIncludedInCustomAverage(subject, allSubjects, customConfig)) {
    included.push(subject);
  }

  const children = allSubjects.filter((s) => s.parentId === subject.id);
  for (const child of children) {
    if (isSubjectIncludedInCustomAverage(child, allSubjects, customConfig)) {
      included.push(...getAllIncludedDescendants(child, allSubjects, customConfig));
    }
  }

  return included;
}

/**
 * Computes the impact of a specific grade on the average.
 *
 * @param gradeId - The ID of the grade to assess.
 * @param subjectId - The ID of the subject to calculate the impact for. If undefined, calculates for the general average.
 * @param subjects - An array of all subjects.
 * @param customAverage - Optional custom average configuration.
 * @returns An object containing the difference and percentage change, or null if not applicable.
 *
 * @details
 * This function evaluates how a particular grade affects the overall average by comparing the average with and without the grade.
 *
 * Calculation Steps:
 * 1. **Clone Subjects**: Creates a deep copy of the `subjects` array to avoid mutating the original data.
 * 2. **Locate Grade**: Searches for the grade with the specified `gradeId` within the cloned subjects.
 * 3. **Calculate Average With Grade**: Computes the average including the grade using the `average` function.
 * 4. **Remove Grade**: Eliminates the grade from its respective subject in the cloned data.
 * 5. **Calculate Average Without Grade**: Computes the average after removing the grade.
 * 6. **Determine Impact**:
 *    - Calculates the difference between the averages.
 *    - Computes the percentage change relative to the average without the grade.
 *
 * If the grade is not found or the averages cannot be determined, the function returns `null`.
 */
export function gradeImpact(
  gradeId: string,
  subjectId: string | undefined,
  subjects: Subject[],
  customAverage?: Average
): { difference: number; percentageChange: number | null } | null {
  const subjectsCopy = deepCloneSubjects(subjects);

  let gradeSubject: Subject | null = null;
  let gradeIndex = -1;

  for (const subj of subjectsCopy) {
    const idx = subj.grades.findIndex((g) => g.id === gradeId);
    if (idx !== -1) {
      gradeSubject = subj;
      gradeIndex = idx;
      break;
    }
  }

  if (!gradeSubject || gradeIndex === -1) {
    return null;
  }

  const avgWithGrade = average(subjectId, subjectsCopy, customAverage);

  gradeSubject.grades.splice(gradeIndex, 1);

  const avgWithoutGrade = average(subjectId, subjectsCopy, customAverage);

  if (avgWithGrade !== null && avgWithoutGrade !== null) {
    const difference = avgWithGrade - avgWithoutGrade;
    let percentageChange: number | null = null;
    if (avgWithoutGrade !== 0) {
      percentageChange = (difference / avgWithoutGrade) * 100;
    }
    return { difference, percentageChange };
  }
  return null;
}

/**
 * Determines if a specific grade is included in a custom average configuration.
 *
 * @param grade - The grade to check.
 * @param allSubjects - An array of all subjects.
 * @param customAvg - Custom average configuration.
 * @returns True if the grade is included, otherwise false.
 *
 * @details
 * This function assesses whether a given `grade` should be considered in a custom average calculation. It checks if the grade's
 * subject is directly included in the custom configuration or inherits inclusion from an ancestor with `includeChildren` set to `true`.
 *
 * Steps:
 * 1. **Build Configuration Map**: Constructs a `Map` from the `customAvg` to easily reference custom coefficients and inclusion flags.
 * 2. **Locate Subject**: Finds the subject associated with the grade using `grade.subjectId`.
 * 3. **Check Direct Inclusion**: If the subject is directly present in the configuration map, the grade is included.
 * 4. **Check Ancestors**:
 *    - Traverses up the subject hierarchy to see if any ancestor is included with `includeChildren` enabled.
 *    - If such an ancestor is found, the grade is included.
 *
 * If the subject is not found or does not meet any inclusion criteria, the grade is excluded.
 */
export function isGradeIncludedInCustomAverage(
  grade: Grade,
  allSubjects: Subject[],
  customAvg: Average
): boolean {
  const configMap = buildCustomConfig(customAvg);

  const subject = allSubjects.find((subj) => subj.id === grade.subjectId);
  if (!subject) {
    return false;
  }

  if (configMap.has(subject.id)) {
    return true;
  }

  let current = subject;
  while (current.parentId) {
    if (configMap.has(current.parentId)) {
      const parentCfg = configMap.get(current.parentId);
      if (parentCfg && parentCfg.includeChildren) {
        return true;
      }
    }
    current = allSubjects.find((s) => s.id === current.parentId) || current;
    if (!current) break;
  }

  return false;
}

/**
 * Builds a custom configuration map from a custom average configuration.
 *
 * @param customAverage - Custom average configuration.
 * @returns A map with subject IDs as keys and their custom configurations as values.
 *
 * @details
 * This utility function transforms a `customAverage` object into a `Map` for efficient lookup during average calculations.
 * Each entry in the map associates a subject ID with its corresponding custom coefficient and inclusion flag.
 *
 * This structure facilitates quick access to custom configurations when determining how each subject should be treated
 * in average computations.
 */
export function buildCustomConfig(
  customAverage: Average
): Map<string, { customCoefficient: number | null; includeChildren: boolean }> {
  const cfg = new Map<string, { customCoefficient: number | null; includeChildren: boolean }>();
  for (const s of customAverage.subjects) {
    cfg.set(s.id, {
      customCoefficient: s.customCoefficient ?? null,
      includeChildren: s.includeChildren ?? true,
    });
  }
  return cfg;
}

/**
 * Retrieves all children (including descendants) of a specific subject.
 *
 * @param subjects - An array of all subjects.
 * @param subjectId - The ID of the parent subject.
 * @returns An array of child subject IDs.
 *
 * @details
 * This recursive function collects all descendant subject IDs under a given `subjectId`. It starts by identifying direct children
 * and then recursively collects the children of each child, ensuring that all levels of the hierarchy are traversed.
 *
 * The result is a flat array containing the IDs of all subjects that are descendants of the specified parent subject.
 */
export function getChildren(subjects: Subject[], subjectId: string): string[] {
  const directChildren = subjects.filter((s) => s.parentId === subjectId);
  let childrenIds = directChildren.map((child) => child.id);

  for (const child of directChildren) {
    childrenIds = childrenIds.concat(getChildren(subjects, child.id));
  }

  return childrenIds;
}

/**
 * Retrieves all parent subjects (ancestors) of a specific subject.
 *
 * @param subjects - An array of all subjects.
 * @param subjectId - The ID of the subject.
 * @returns An array of parent subject IDs.
 *
 * @details
 * This function traverses the subject hierarchy upwards from a given `subjectId`, collecting the IDs of all ancestor subjects.
 * It continues to follow the `parentId` links until it reaches a root subject (one without a parent).
 *
 * The resulting array contains the IDs of all ancestor subjects, ordered from immediate parent upwards to the root.
 */
export function getParents(subjects: Subject[], subjectId: string): string[] {
  const parents: string[] = [];
  let currentSubject = subjects.find((s) => s.id === subjectId);

  while (currentSubject && currentSubject.parentId !== null) {
    parents.push(currentSubject.parentId);
    currentSubject = subjects.find((s) => s.id === currentSubject?.parentId);
  }

  return parents;
}

/**
 * Deep clones an array of subjects to prevent mutation of original data.
 *
 * @param subjects - The array of subjects to clone.
 * @returns A deep-cloned array of subjects.
 *
 * @details
 * This utility function creates a deep copy of the provided `subjects` array, including deep copies of each subject's grades.
 * Cloning ensures that any modifications made to the cloned data do not affect the original subjects array, preserving data integrity.
 */
function deepCloneSubjects(subjects: Subject[]): Subject[] {
  return subjects.map((subject) => ({
    ...subject,
    grades: subject.grades.map((grade) => ({ ...grade })),
  }));
}

/**
 * Calculates the impact of a subject on the average.
 *
 * @param impactingSubjectId - The ID of the subject to assess the impact of.
 * @param impactedSubjectId - The ID of the subject whose average is being impacted. If undefined, impacts the general average.
 * @param subjects - An array of all subjects.
 * @param customAverage - Optional custom average configuration.
 * @returns An object containing the difference and percentage change, or null if not applicable.
 *
 * @details
 * This function evaluates how removing a specific subject (and its descendants) affects the overall average score.
 *
 * Calculation Steps:
 * 1. **Clone Subjects**: Creates a deep copy of the `subjects` array to avoid mutating the original data.
 * 2. **Identify Subjects to Exclude**: Determines all subjects that need to be excluded from the average calculation, including the `impactingSubjectId` and all its descendants.
 * 3. **Calculate Average With Subject**: Computes the average including all subjects.
 * 4. **Remove Impacting Subjects**: Filters out the impacting subjects from the cloned data.
 * 5. **Calculate Average Without Subject**: Computes the average after excluding the impacting subjects.
 * 6. **Determine Impact**:
 *    - Calculates the difference between the averages.
 *    - Computes the percentage change relative to the average without the subject.
 *
 * If the impacting subject is not found or the averages cannot be determined, the function returns `null`.
 */
export function subjectImpact(
  impactingSubjectId: string,
  impactedSubjectId: string | undefined,
  subjects: Subject[],
  customAverage?: Average
): { difference: number; percentageChange: number | null } | null {
  const subjectsCopy = deepCloneSubjects(subjects);

  const impactingIds = [impactingSubjectId, ...getChildren(subjectsCopy, impactingSubjectId)];

  const avgWithSubject = average(impactedSubjectId, subjectsCopy, customAverage);

  const subjectsWithoutImpacting = subjectsCopy.filter((s) => !impactingIds.includes(s.id));

  const avgWithoutSubject = average(impactedSubjectId, subjectsWithoutImpacting, customAverage);

  if (avgWithSubject !== null && avgWithoutSubject !== null) {
    const difference = avgWithSubject - avgWithoutSubject;
    let percentageChange: number | null = null;
    if (avgWithoutSubject !== 0) {
      percentageChange = (difference / avgWithoutSubject) * 100;
    }
    return { difference, percentageChange };
  }
  return null;
}

/**
 * Calculates the trend (slope) of average scores over time.
 *
 * @param data - An array of objects containing dates and their corresponding averages.
 * @returns The slope of the trend as a number.
 *
 * @details
 * This function performs a linear regression to determine the trend of average scores over time.
 * The trend is represented by the slope of the best-fit line through the data points.
 *
 * Calculation Steps:
 * 1. **Filter Valid Data**: Excludes any data entries where the average is `null`.
 * 2. **Check Data Availability**: If there are no valid data points, returns a slope of `0`.
 * 3. **Normalize Dates**: Converts dates to a numerical format (days since the first date) to use as the independent variable.
 * 4. **Compute Sums**:
 *    - `sumX`: Sum of all normalized date values.
 *    - `sumY`: Sum of all average values.
 *    - `sumXY`: Sum of the product of each normalized date and its corresponding average.
 *    - `sumX2`: Sum of the squares of the normalized date values.
 * 5. **Calculate Slope**: Uses the formula for the slope of the best-fit line:
 *    \[
 *    \text{slope} = \frac{n \times \text{sumXY} - \text{sumX} \times \text{sumY}}{n \times \text{sumX2} - (\text{sumX})^2}
 *    \]
 *    If the denominator is `0`, indicating no variation in the independent variable, the function returns a slope of `0`.
 *
 * The resulting slope indicates the direction and steepness of the trend:
 * - Positive slope: Increasing trend.
 * - Negative slope: Decreasing trend.
 * - Zero slope: No trend.
 */
export function getTrend(
  data: { date: Date; average: number | null }[]
): number {
  const filteredData = data.filter((entry) => entry.average !== null) as {
    date: Date;
    average: number;
  }[];

  const n = filteredData.length;
  if (n === 0) {
    return 0;
  }

  const firstTimestamp = filteredData[0].date.getTime();
  const xValues = filteredData.map(
    (entry) => (entry.date.getTime() - firstTimestamp) / (1000 * 3600 * 24)
  ); // Convert to days
  const yValues = filteredData.map((entry) => entry.average);

  const sumX = xValues.reduce((acc, x) => acc + x, 0);
  const sumY = yValues.reduce((acc, y) => acc + y, 0);
  const sumXY = xValues.reduce((acc, x, i) => acc + x * yValues[i], 0);
  const sumX2 = xValues.reduce((acc, x) => acc + x ** 2, 0);

  const numerator = n * sumXY - sumX * sumY;
  const denominator = n * sumX2 - sumX ** 2;

  if (denominator === 0) {
    return 0;
  }

  const slope = numerator / denominator;

  return slope;
}

/**
 * Creates an array of dates from a start date to an end date with a specified interval.
 *
 * @param start - The start date.
 * @param end - The end date.
 * @param interval - The number of days between each date in the array.
 * @returns An array of Date objects.
 *
 * @details
 * This utility function generates a sequence of dates starting from the `start` date up to and including the `end` date.
 * The `interval` parameter specifies the number of days between each consecutive date in the array.
 *
 * Steps:
 * 1. **Initialize**: Starts with the `currentDate` set to the `start` date.
 * 2. **Iterate**: Continues to add `currentDate` to the `dates` array and increments it by the specified `interval` until it surpasses the `end` date.
 *
 * This function is useful for creating time-based ranges for trend analysis or averaging over specific periods.
 */
export function createDateRange(
  start: Date,
  end: Date,
  interval: number
): Date[] {
  const dates: Date[] = [];
  const currentDate = new Date(start);

  while (currentDate <= end) {
    dates.push(new Date(currentDate));
    currentDate.setDate(currentDate.getDate() + interval);
  }

  return dates;
}

/**
 * Calculates the trend of a subject's average score over a specified period.
 *
 * @param subjects - An array of all subjects.
 * @param subjectId - The ID of the subject to analyze.
 * @param period - The time period to consider.
 * @returns The trend slope as a number, or null if no data is available.
 *
 * @details
 * This function determines the trend of a specific subject's average scores over time within a given period.
 * It leverages the `averageOverTime` function to obtain average scores across the specified dates and then applies
 * the `getTrend` function to compute the slope of these averages.
 *
 * Steps:
 * 1. **Calculate Averages Over Time**: Retrieves an array of average scores corresponding to each date within the period.
 * 2. **Check for Data Availability**: If all averages are `null`, the function returns `null`.
 * 3. **Generate Date Range**: Creates a sequence of dates covering the entire period.
 * 4. **Prepare Data for Trend Calculation**: Maps each average to its corresponding date.
 * 5. **Compute Trend**: Calculates the slope of the average scores over time using linear regression.
 *
 * The resulting slope indicates whether the subject's performance is improving, declining, or stable over the specified period.
 */
export function getSubjectTrend(
  subjects: Subject[],
  subjectId: string,
  period: Period
): number | null {
  const averages = averageOverTime(subjects, subjectId, period);

  if (averages.every((avg) => avg === null)) {
    return null;
  }

  const startDate = new Date(period.startAt);
  const endDate = new Date(period.endAt);
  const dates = createDateRange(startDate, endDate, 1);

  const data = averages.map((avg, index) => ({
    date: dates[index],
    average: avg,
  }));

  const trend = getTrend(data);

  return trend;
}

/**
 * Retrieves the average scores of subjects over a specified time period.
 *
 * @param subjects - An array of all subjects.
 * @param subjectId - The ID of the subject to calculate the average for. If undefined, calculates for all subjects.
 * @param period - The time period to consider.
 * @returns An array of averages corresponding to each date in the period.
 *
 * @details
 * This function computes the average scores of subjects within a specified time frame. It considers grades that fall within the period
 * and calculates averages incrementally over time.
 *
 * Calculation Steps:
 * 1. **Determine Period Bounds**: Uses `findPeriodBounds` to establish the start and end dates based on the provided `period`.
 * 2. **Normalize Dates**: Ensures that the start and end dates are set to the beginning of their respective days.
 * 3. **Generate Date Range**: Creates a list of dates spanning from the start to the end of the period.
 * 4. **Filter Relevant Grades**:
 *    - If a `subjectId` is provided, it includes grades from that subject and its descendants.
 *    - Otherwise, it includes grades from all subjects.
 *    - Filters grades based on whether they fall within the specified period unless the period is "full-year".
 * 5. **Adjust Grade Dates**: Normalizes grade dates to ensure they fall within the period bounds.
 * 6. **Ensure Unique Grade Dates**: Removes duplicate dates to optimize processing.
 * 7. **Calculate Averages for Each Date**:
 *    - For each date in the range, it adjusts the subjects' grades up to that date.
 *    - Computes the average using the `average` function.
 *    - Returns `null` for dates without relevant grade updates.
 *
 * The resulting array provides a time series of average scores, which can be used for trend analysis or visualizations.
 */
export function averageOverTime(
  subjects: Subject[],
  subjectId: string | undefined,
  period: Period
): (number | null)[] {
  const { startAt, endAt } = findPeriodBounds(period, subjects);
  const normalizedStartDate = startOfDay(startAt);
  const normalizedEndDate = startOfDay(endAt);
  const isFullYear = period.id === "full-year";

  const dates = createDateRange(normalizedStartDate, normalizedEndDate, 1);

  const relevantGrades = subjects
    .filter(
      (subject) =>
        !subjectId ||
        subject.id === subjectId ||
        getChildren(subjects, subjectId).includes(subject.id)
    )
    .flatMap((subject) =>
      subject.grades.filter((grade) => isFullYear || grade.periodId === period.id)
    );

  const gradeDates = relevantGrades.map((grade) => {
    const gradeDate = new Date(grade.passedAt);
    if (gradeDate < normalizedStartDate) return normalizedStartDate;
    if (gradeDate > normalizedEndDate) return normalizedEndDate;
    return gradeDate;
  });

  const uniqueGradeDates = Array.from(
    new Set(gradeDates.map((date) => date.getTime()))
  ).map((time) => new Date(time));

  return dates.map((date, index) => {
    const isRelevantDate =
      uniqueGradeDates.some(
        (gradeDate) => gradeDate.getTime() === date.getTime()
      ) || index === dates.length - 1;

    if (isRelevantDate) {
      const subjectsWithAdjustedGrades = subjects.map((subject) => ({
        ...subject,
        grades: subject.grades
          .filter((grade) => isFullYear || grade.periodId === period.id)
          .map((grade) => {
            const gradeDate = new Date(grade.passedAt);
            let adjustedDate = gradeDate;

            if (gradeDate < normalizedStartDate) {
              adjustedDate = normalizedStartDate;
            } else if (gradeDate > normalizedEndDate) {
              adjustedDate = normalizedEndDate;
            }

            return {
              ...grade,
              passedAt: adjustedDate.toISOString(),
            };
          })
          .filter((grade) => new Date(grade.passedAt) <= date),
      }));

      return average(subjectId, subjectsWithAdjustedGrades);
    }

    return null;
  });
}

/**
 * Retrieves the average scores for each subject.
 *
 * @param subjects - An array of all subjects.
 * @returns An array of objects containing subject IDs, their averages, and a flag indicating if they are main subjects.
 *
 * @details
 * This function iterates through each subject and calculates its average score using `calculateAverageForSubject`.
 * It compiles a list of subjects along with their corresponding averages and a boolean flag indicating if they are main subjects.
 *
 * Steps:
 * 1. **Map Subjects to Averages**: For each subject, computes its average score.
 * 2. **Filter Out Null Averages**: Excludes subjects for which an average could not be determined (`null`).
 * 3. **Return Structured Data**: Provides an array of objects containing the subject ID, its average, and its main subject status.
 *
 * This function is useful for generating summaries or leaderboards based on subject performance.
 */
export function getSubjectAverages(
  subjects: Subject[]
): { id: string; average: number; isMainSubject: boolean }[] {
  return subjects
    .map((subject) => {
      const averageValue = calculateAverageForSubject(subject, subjects);
      return averageValue !== null
        ? {
            id: subject.id,
            average: averageValue,
            isMainSubject: subject.isMainSubject ?? false,
          }
        : null;
    })
    .filter(
      (
        entry
      ): entry is { id: string; average: number; isMainSubject: boolean } =>
        entry != null
    );
}

/**
 * Compares a subject's average with other subjects or a specified group.
 *
 * @param subjects - An array of all subjects.
 * @param subjectIdToCompare - The ID of the subject to compare.
 * @param isMainSubject - If true, compares with all main subjects.
 * @param subjectsId - An array of subject IDs to compare with.
 * @returns An object containing the difference and percentage change, or null if not applicable.
 *
 * @details
 * This function assesses how a specific subject's average compares to others. The comparison can be against:
 * - A specified list of subjects (`subjectsId`).
 * - All main subjects (`isMainSubject`).
 * - All other subjects by default.
 *
 * Comparison Process:
 * 1. **Input Validation**: Ensures that both `isMainSubject` and `subjectsId` are not specified simultaneously.
 * 2. **Retrieve Subject Average**: Calculates the average for the subject identified by `subjectIdToCompare`.
 * 3. **Determine Comparison Group**:
 *    - If `subjectsId` is provided, it uses the averages of these specific subjects.
 *    - If `isMainSubject` is `true`, it uses the averages of all main subjects excluding the subject being compared.
 *    - Otherwise, it compares against the averages of all other subjects.
 * 4. **Calculate Comparison Average**: Computes the average of the comparison group.
 * 5. **Determine Difference and Percentage Change**:
 *    - Calculates the difference between the subject's average and the comparison average.
 *    - Computes the percentage change relative to the comparison average.
 *
 * If the subject's average or the comparison average cannot be determined, the function returns `null`.
 */
export function getSubjectAverageComparison(
  subjects: Subject[],
  subjectIdToCompare: string,
  isMainSubject?: boolean,
  subjectsId?: string[]
): { difference: number; percentageChange: number | null } | null {
  if (isMainSubject && subjectsId && subjectsId.length > 0) {
    throw new Error("Cannot specify both isMainSubject and subjectsId");
  }

  const subjectAverage = average(subjectIdToCompare, subjects);

  if (subjectAverage === null) {
    return null;
  }

  let comparisonAverage: number | null = null;

  if (subjectsId && subjectsId.length > 0) {
    const averages = subjectsId
      .filter((id) => id !== subjectIdToCompare)
      .map((id) => average(id, subjects))
      .filter((avg): avg is number => avg !== null);

    if (averages.length === 0) {
      return null;
    }

    comparisonAverage =
      averages.reduce((acc, avg) => acc + avg, 0) / averages.length;
  } else if (isMainSubject) {
    const mainSubjects = subjects.filter(
      (s) => s.isMainSubject && s.id !== subjectIdToCompare
    );
    const averages = mainSubjects
      .map((s) => average(s.id, subjects))
      .filter((avg): avg is number => avg !== null);

    if (averages.length === 0) {
      return null;
    }

    comparisonAverage =
      averages.reduce((acc, avg) => acc + avg, 0) / averages.length;
  } else {
    const otherSubjects = subjects.filter((s) => s.id !== subjectIdToCompare);
    const averages = otherSubjects
      .map((s) => average(s.id, subjects))
      .filter((avg): avg is number => avg !== null);

    if (averages.length === 0) {
      return null;
    }

    comparisonAverage =
      averages.reduce((acc, avg) => acc + avg, 0) / averages.length;
  }

  const difference = subjectAverage - comparisonAverage;

  let percentageChange: number | null = null;
  if (comparisonAverage !== 0) {
    percentageChange = (difference / comparisonAverage) * 100;
  }

  return { difference, percentageChange };
}

/**
 * Retrieves the subject with the highest average score.
 *
 * @param subjects - An array of all subjects.
 * @param isMainSubject - If true, considers only main subjects.
 * @returns The subject with the best average, or null if none found.
 *
 * @details
 * This function identifies the subject that has achieved the highest average score. In cases where multiple subjects share the highest average,
 * it selects the one with the highest coefficient to break the tie.
 *
 * Selection Process:
 * 1. **Retrieve Subject Averages**: Obtains the average scores for all subjects using `getSubjectAverages`.
 * 2. **Filter Main Subjects**: If `isMainSubject` is `true`, it filters the averages to include only main subjects.
 * 3. **Determine Best Average**: Identifies the maximum average value among the filtered subjects.
 * 4. **Identify Best Subjects**: Collects all subjects that have this best average.
 * 5. **Break Ties by Coefficient**: Among the best subjects, selects the one with the highest coefficient.
 *
 * If no subjects are available or no averages can be determined, the function returns `null`.
 */
export function getBestSubject(
  subjects: Subject[],
  isMainSubject: boolean = false
): Subject | null {
  let subjectAverages = getSubjectAverages(subjects);

  if (isMainSubject) {
    subjectAverages = subjectAverages.filter(
      (subject) => subject.isMainSubject
    );
  }

  if (subjectAverages.length === 0) {
    return null;
  }

  const bestAverage = Math.max(
    ...subjectAverages.map((entry) => entry.average)
  );

  const bestSubjects = subjects.filter((subject) =>
    subjectAverages.some(
      (entry) => entry.id === subject.id && entry.average === bestAverage
    )
  );

  if (bestSubjects.length === 0) {
    return null;
  }

  let bestSubject = bestSubjects[0];
  let maxCoefficient = bestSubject.coefficient ?? 100;

  for (const subject of bestSubjects) {
    const coeff = subject.coefficient ?? 100;
    if (coeff > maxCoefficient) {
      maxCoefficient = coeff;
      bestSubject = subject;
    }
  }

  return bestSubject;
}

/**
 * Retrieves the subject with the lowest average score.
 *
 * @param subjects - An array of all subjects.
 * @param isMainSubject - If true, considers only main subjects.
 * @returns The subject with the worst average, or null if none found.
 *
 * @details
 * This function identifies the subject that has the lowest average score. In cases where multiple subjects share the lowest average,
 * it selects the one with the highest coefficient to break the tie.
 *
 * Selection Process:
 * 1. **Retrieve Subject Averages**: Obtains the average scores for all subjects using `getSubjectAverages`.
 * 2. **Filter Main Subjects**: If `isMainSubject` is `true`, it filters the averages to include only main subjects.
 * 3. **Determine Worst Average**: Identifies the minimum average value among the filtered subjects.
 * 4. **Identify Worst Subjects**: Collects all subjects that have this worst average.
 * 5. **Break Ties by Coefficient**: Among the worst subjects, selects the one with the highest coefficient.
 *
 * If no subjects are available or no averages can be determined, the function returns `null`.
 */
export function getWorstSubject(
  subjects: Subject[],
  isMainSubject: boolean = false
): Subject | null {
  let subjectAverages = getSubjectAverages(subjects);

  if (isMainSubject) {
    subjectAverages = subjectAverages.filter(
      (subject) => subject.isMainSubject
    );
  }

  if (subjectAverages.length === 0) {
    return null;
  }

  const worstAverage = Math.min(
    ...subjectAverages.map((entry) => entry.average)
  );

  const worstSubjects = subjects.filter((subject) =>
    subjectAverages.some(
      (entry) => entry.id === subject.id && entry.average === worstAverage
    )
  );

  if (worstSubjects.length === 0) {
    return null;
  }

  let worstSubject = worstSubjects[0];
  let maxCoefficient = worstSubject.coefficient ?? 100;

  for (const subject of worstSubjects) {
    const coeff = subject.coefficient ?? 100;
    if (coeff > maxCoefficient) {
      maxCoefficient = coeff;
      worstSubject = subject;
    }
  }

  return worstSubject;
}

/**
 * Retrieves the best grade across all subjects, adjusted by the 'outOf' value.
 *
 * @param subjects - An array of all subjects.
 * @returns An object containing the best grade details, or null if no grades are present.
 *
 * @details
 * This function scans through all grades in all subjects to identify the highest-performing grade based on the percentage score (`value / outOf`).
 * In cases where multiple grades have the same percentage, the grade with the highest coefficient is selected.
 *
 * Selection Process:
 * 1. **Initialize Best Grade**: Starts with `bestGrade` set to `null`.
 * 2. **Iterate Through Grades**:
 *    - For each grade, calculates its percentage score.
 *    - Compares the grade's percentage with the current `bestGrade`.
 *    - If the grade has a higher percentage, it becomes the new `bestGrade`.
 *    - If the percentage is equal, the grade with the higher coefficient is preferred.
 * 3. **Return Best Grade**: After evaluating all grades, returns the details of the `bestGrade` if found.
 *
 * The returned object includes comprehensive details about the grade, including its value, subject, name, coefficient, and timestamps.
 */
export function getBestGrade(subjects: Subject[]): {
  grade: number;
  outOf: number;
  subject: Subject;
  name: string;
  coefficient: number;
  passedAt: string;
  createdAt: string;
} | null {
  let bestGrade = null;

  for (const subject of subjects) {
    for (const grade of subject.grades) {
      const percentage = grade.value / grade.outOf;
      const coefficient = grade.coefficient ?? 100;

      if (bestGrade === null) {
        bestGrade = {
          grade: grade.value,
          outOf: grade.outOf,
          subject,
          percentage,
          coefficient,
          name: grade.name,
          passedAt: grade.passedAt,
          createdAt: grade.createdAt,
        };
      } else if (percentage > bestGrade.percentage) {
        bestGrade = {
          grade: grade.value,
          outOf: grade.outOf,
          subject,
          percentage,
          coefficient,
          name: grade.name,
          passedAt: grade.passedAt,
          createdAt: grade.createdAt,
        };
      } else if (percentage === bestGrade.percentage) {
        if (coefficient > bestGrade.coefficient) {
          bestGrade = {
            grade: grade.value,
            outOf: grade.outOf,
            subject,
            percentage,
            coefficient,
            name: grade.name,
            passedAt: grade.passedAt,
            createdAt: grade.createdAt,
          };
        }
      }
    }
  }

  return bestGrade
    ? {
        grade: bestGrade.grade,
        outOf: bestGrade.outOf,
        subject: bestGrade.subject,
        name: bestGrade.name,
        coefficient: bestGrade.coefficient,
        passedAt: bestGrade.passedAt,
        createdAt: bestGrade.createdAt,
      }
    : null;
}

/**
 * Retrieves the worst grade across all subjects, adjusted by the 'outOf' value.
 *
 * @param subjects - An array of all subjects.
 * @returns An object containing the worst grade details, or null if no grades are present.
 *
 * @details
 * This function scans through all grades in all subjects to identify the lowest-performing grade based on the percentage score (`value / outOf`).
 * In cases where multiple grades have the same percentage, the grade with the highest coefficient is selected.
 *
 * Selection Process:
 * 1. **Initialize Worst Grade**: Starts with `worstGrade` set to `null`.
 * 2. **Iterate Through Grades**:
 *    - For each grade, calculates its percentage score.
 *    - Compares the grade's percentage with the current `worstGrade`.
 *    - If the grade has a lower percentage, it becomes the new `worstGrade`.
 *    - If the percentage is equal, the grade with the higher coefficient is preferred.
 * 3. **Return Worst Grade**: After evaluating all grades, returns the details of the `worstGrade` if found.
 *
 * The returned object includes comprehensive details about the grade, including its value, subject, name, coefficient, and timestamps.
 */
export function getWorstGrade(subjects: Subject[]): {
  grade: number;
  outOf: number;
  subject: Subject;
  name: string;
  coefficient: number;
  passedAt: string;
  createdAt: string;
} | null {
  let worstGrade = null;

  for (const subject of subjects) {
    for (const grade of subject.grades) {
      const percentage = grade.value / grade.outOf;
      const coefficient = grade.coefficient ?? 100;

      if (worstGrade === null) {
        worstGrade = {
          grade: grade.value,
          outOf: grade.outOf,
          subject,
          percentage,
          coefficient,
          name: grade.name,
          passedAt: grade.passedAt,
          createdAt: grade.createdAt,
        };
      } else if (percentage < worstGrade.percentage) {
        worstGrade = {
          grade: grade.value,
          outOf: grade.outOf,
          subject,
          percentage,
          coefficient,
          name: grade.name,
          passedAt: grade.passedAt,
          createdAt: grade.createdAt,
        };
      } else if (percentage === worstGrade.percentage) {
        if (coefficient > worstGrade.coefficient) {
          worstGrade = {
            grade: grade.value,
            outOf: grade.outOf,
            subject,
            percentage,
            coefficient,
            name: grade.name,
            passedAt: grade.passedAt,
            createdAt: grade.createdAt,
          };
        }
      }
    }
  }

  return worstGrade
    ? {
        grade: worstGrade.grade,
        outOf: worstGrade.outOf,
        subject: worstGrade.subject,
        name: worstGrade.name,
        coefficient: worstGrade.coefficient,
        passedAt: worstGrade.passedAt,
        createdAt: worstGrade.createdAt,
      }
    : null;
}

/**
 * Retrieves the best grade within a specific subject and its children.
 *
 * @param subjects - An array of all subjects.
 * @param subjectId - The ID of the subject to search within.
 * @returns An object containing the best grade details, or null if not found.
 *
 * @details
 * This function identifies the highest-performing grade within a specific subject and all of its descendant subjects.
 *
 * Selection Process:
 * 1. **Locate Subject**: Finds the subject corresponding to `subjectId`.
 * 2. **Retrieve Children**: Collects all descendant subjects using `getChildren`.
 * 3. **Combine Subjects**: Forms a combined array of the target subject and its children.
 * 4. **Determine Best Grade**: Uses `getBestGrade` to find the best grade within this combined array.
 *
 * If the target subject is not found or no grades are present within the scope, the function returns `null`.
 */
export function getBestGradeInSubject(
  subjects: Subject[],
  subjectId: string
): {
  grade: number;
  outOf: number;
  subject: Subject;
  name: string;
  coefficient: number;
  passedAt: string;
  createdAt: string;
} | null {
  const subject = subjects.find((s) => s.id === subjectId);
  if (!subject) return null;

  const childrenIds = getChildren(subjects, subjectId);
  const children = subjects.filter((s) => childrenIds.includes(s.id));

  const bestGrade = getBestGrade([subject, ...children]);
  return bestGrade;
}

/**
 * Retrieves the worst grade within a specific subject and its children.
 *
 * @param subjects - An array of all subjects.
 * @param subjectId - The ID of the subject to search within.
 * @returns An object containing the worst grade details, or null if not found.
 *
 * @details
 * This function identifies the lowest-performing grade within a specific subject and all of its descendant subjects.
 *
 * Selection Process:
 * 1. **Locate Subject**: Finds the subject corresponding to `subjectId`.
 * 2. **Retrieve Children**: Collects all descendant subjects using `getChildren`.
 * 3. **Combine Subjects**: Forms a combined array of the target subject and its children.
 * 4. **Determine Worst Grade**: Uses `getWorstGrade` to find the worst grade within this combined array.
 *
 * If the target subject is not found or no grades are present within the scope, the function returns `null`.
 */
export function getWorstGradeInSubject(
  subjects: Subject[],
  subjectId: string
): {
  grade: number;
  outOf: number;
  subject: Subject;
  name: string;
  coefficient: number;
  passedAt: string;
  createdAt: string;
} | null {
  const subject = subjects.find((s) => s.id === subjectId);
  if (!subject) return null;

  const childrenIds = getChildren(subjects, subjectId);
  const children = subjects.filter((s) => childrenIds.includes(s.id));

  const worstGrade = getWorstGrade([subject, ...children]);
  return worstGrade;
}

/**
 * Retrieves all dates on which grades were received for a specific subject or all subjects.
 *
 * @param subjects - An array of all subjects.
 * @param subjectId - Optional ID of the subject to filter by.
 * @returns An array of unique Date objects representing when grades were received.
 *
 * @details
 * This function compiles a list of unique dates on which grades were awarded. If a `subjectId` is provided, it includes grades
 * from that subject and all its descendants. Otherwise, it includes grades from all subjects.
 *
 * Steps:
 * 1. **Initialize Dates Array**: Starts with an empty array to store unique dates.
 * 2. **Filter Subjects**:
 *    - If `subjectId` is specified, it locates the subject and its descendants.
 *    - Otherwise, it considers all subjects.
 * 3. **Collect Grade Dates**:
 *    - Iterates through the relevant subjects' grades.
 *    - Converts each grade's `passedAt` timestamp to a `Date` object.
 *    - Adds the date to the `dates` array if it is not already present.
 *
 * The resulting array contains all unique dates when grades were received, which can be used for time-based analyses.
 */
export function getGradeDates(subjects: Subject[], subjectId?: string): Date[] {
  const dates: Date[] = [];

  if (subjectId) {
    const subject = subjects.find((s) => s.id === subjectId);
    if (!subject) return dates;

    subject.grades.forEach((grade) => {
      const passedAt = new Date(grade.passedAt);
      if (!dates.some((date) => date.getTime() === passedAt.getTime())) {
        dates.push(passedAt);
      }
    });

    const childrenIds = getChildren(subjects, subjectId);
    const children = subjects.filter((s) => childrenIds.includes(s.id));

    children.forEach((child) => {
      child.grades.forEach((grade) => {
        const passedAt = new Date(grade.passedAt);
        if (!dates.some((date) => date.getTime() === passedAt.getTime())) {
          dates.push(passedAt);
        }
      });
    });
  } else {
    subjects.forEach((subject) => {
      subject.grades.forEach((grade) => {
        const passedAt = new Date(grade.passedAt);
        if (!dates.some((date) => date.getTime() === passedAt.getTime())) {
          dates.push(passedAt);
        }
      });
    });
  }
  return dates;
}

/**
 * Determines the start and end bounds for a given period, ensuring all grades are included.
 *
 * @param period - The period to evaluate.
 * @param subjects - An array of all subjects.
 * @returns An object containing the start and end Date objects.
 *
 * @details
 * This function establishes the temporal boundaries for calculating averages or trends based on the specified `period`.
 * It ensures that all relevant grades are encompassed within these bounds.
 *
 * Handling Different Period Types:
 * - **Full Year or Undefined**:
 *   - **Start Date**: Defaults to September 1st of the current year.
 *   - **End Date**: Defaults to the current date.
 *   - **Adjustment**: If any grades fall outside these bounds, the function adjusts the start or end dates accordingly to include all grades.
 * - **Specific Period**:
 *   - Uses the `startAt` and `endAt` dates provided in the `period`.
 *
 * Steps for Full Year:
 * 1. **Set Default Bounds**: September 1st to the current date.
 * 2. **Collect All Grade Dates**: Gathers all dates when grades were received.
 * 3. **Determine Extreme Dates**:
 *    - Finds the earliest grade date and compares it to the default start date.
 *    - Finds the latest grade date and compares it to the default end date.
 * 4. **Adjust Bounds**: Expands the start or end dates if necessary to include all grade dates.
 *
 * For specific periods, it directly uses the provided `startAt` and `endAt` dates.
 */
export function findPeriodBounds(period: Period, subjects: Subject[]): { startAt: Date; endAt: Date } {
  if (period.id === "full-year" || period.id === null) {
    const now = new Date();
    let academicYear = now.getFullYear();
    if (now.getMonth() < 8) {
      academicYear--;
    }
    const startDate = new Date(academicYear, 8, 1);
    const endDate = now;
    const allGradeDates = getGradeDates(subjects);
    const firstGradeDate = allGradeDates.reduce((acc, date) => (date < acc ? date : acc), endDate);
    const lastGradeDate = allGradeDates.reduce((acc, date) => (date > acc ? date : acc), startDate);
    return { startAt: firstGradeDate < startDate ? firstGradeDate : startDate, endAt: lastGradeDate > endDate ? lastGradeDate : endDate };
  }
  return { startAt: new Date(period.startAt), endAt: new Date(period.endAt) };
}

/**
 * Generates a default period representing the full year, ensuring all grades are included.
 *
 * @param subjects - An array of all subjects.
 * @returns A Period object representing the full year.
 *
 * @details
 * This function creates a `Period` object that spans the full academic year. It leverages `findPeriodBounds` to determine the appropriate
 * start and end dates, ensuring that all grades are encompassed within this period.
 *
 * The generated period includes:
 * - **ID**: Set to `"full-year"`.
 * - **Name**: Set to `"Toute l'année"`.
 * - **StartAt and EndAt**: Derived from the period bounds.
 * - **Timestamps**: Sets `createdAt` to the current date and time.
 * - **User Association**: Sets `userId` to an empty string (this can be modified as needed).
 *
 * This function is useful for scenarios where an overview of the entire academic year's performance is required.
 */
export function fullYearPeriod(subjects: Subject[]): Period {
  const bounds = findPeriodBounds({ id: "full-year" } as Period, subjects);
  return {
    id: "full-year",
    name: "Toute l'année",
    startAt: bounds.startAt.toISOString(),
    endAt: bounds.endAt.toISOString(),
    createdAt: new Date().toISOString(),
    userId: "",
  };
}

/**
 * Calculates the median average for each subject.
 *
 * @param subjects - An array of all subjects.
 * @returns A map where the key is the subject ID and the value is the median average.
 *
 * @details
 * This function computes the median grade for each subject, providing a central value that represents the typical performance
 * without being skewed by outliers. The median is particularly useful when grade distributions are not symmetrical.
 *
 * Steps:
 * 1. **Initialize a Map**: Creates a new `Map` to store the median averages keyed by subject ID.
 * 2. **Iterate Over Subjects**: For each subject in the provided array:
 *    a. **Extract and Convert Grades**: Maps each grade to a standardized percentage scale by dividing the grade value by the maximum possible value (`outOf`) and scaling to 20.
 *    b. **Sort Grades**: Sorts the converted grades in ascending order to prepare for median calculation.
 *    c. **Determine Median**:
 *       - If there are no grades, assigns `null` as the median.
 *       - If the number of grades is odd, selects the middle value.
 *       - If even, calculates the average of the two middle values.
 * 3. **Store Median in Map**: Associates the calculated median with the respective subject ID in the map.
 * 4. **Return the Map**: After processing all subjects, returns the map containing median averages.
 */
export function getMedianAverages(subjects: Subject[]): Map<string, number | null> {
  const medianAverages = new Map<string, number | null>();

  subjects.forEach((subject) => {
    const sortedGrades = subject.grades
      .map((grade) => grade.value / grade.outOf * 20)
      .sort((a, b) => a - b);
    
    const len = sortedGrades.length;
    if (len === 0) {
      medianAverages.set(subject.id, null);
      return;
    }

    const mid = Math.floor(len / 2);
    let median: number;

    if (len % 2 === 0) {
      median = (sortedGrades[mid - 1] + sortedGrades[mid]) / 2;
    } else {
      median = sortedGrades[mid];
    }

    medianAverages.set(subject.id, median);
  });

  return medianAverages;
}

/**
 * Calculates the standard deviation of grades for each subject.
 *
 * @param subjects - An array of all subjects.
 * @returns A map where the key is the subject ID and the value is the standard deviation of grades.
 *
 * @details
 * This function measures the amount of variation or dispersion in the grades for each subject.
 * A low standard deviation indicates that grades are close to the mean, suggesting consistency,
 * while a high standard deviation implies a wide range of grades, indicating variability in performance.
 *
 * Steps:
 * 1. **Initialize a Map**: Creates a new `Map` to store standard deviations keyed by subject ID.
 * 2. **Iterate Over Subjects**: For each subject in the provided array:
 *    a. **Convert Grades**: Transforms each grade to a standardized percentage scale.
 *    b. **Calculate Mean**: Computes the average grade for the subject.
 *    c. **Compute Variance**: Calculates the average of the squared differences from the mean.
 *    d. **Determine Standard Deviation**: Takes the square root of the variance to obtain the standard deviation.
 *    e. **Handle Edge Cases**: If there are no grades, assigns `null` as the standard deviation.
 * 3. **Store Standard Deviation in Map**: Associates the calculated standard deviation with the respective subject ID.
 * 4. **Return the Map**: After processing all subjects, returns the map containing standard deviations.
 */
export function getGradeStandardDeviation(subjects: Subject[]): Map<string, number | null> {
  const stdDevs = new Map<string, number | null>();

  subjects.forEach((subject) => {
    const grades = subject.grades.map((grade) => grade.value / grade.outOf * 20);
    const len = grades.length;
    if (len === 0) {
      stdDevs.set(subject.id, null);
      return;
    }

    const mean = grades.reduce((acc, val) => acc + val, 0) / len;
    const variance = grades.reduce((acc, val) => acc + Math.pow(val - mean, 2), 0) / len;
    const stdDev = Math.sqrt(variance);

    stdDevs.set(subject.id, stdDev);
  });

  return stdDevs;
}

/**
 * Calculates the grade distribution for each subject.
 *
 * @param subjects - An array of all subjects.
 * @returns A map where the key is the subject ID and the value is another map representing grade counts.
 *
 * @details
 * This function categorizes grades into predefined letter grades (A, B, C, D, F) based on their percentage scores.
 * It then counts the frequency of each letter grade within each subject, providing insights into the distribution
 * of grades achieved.
 *
 * Steps:
 * 1. **Initialize a Map**: Creates a new `Map` to store grade distributions keyed by subject ID.
 * 2. **Iterate Over Subjects**: For each subject in the provided array:
 *    a. **Initialize Category Map**: Creates a nested `Map` to count occurrences of each grade category.
 *    b. **Iterate Over Grades**: For each grade in the subject:
 *       - **Determine Grade Letter**: Assigns a letter grade based on the percentage score.
 *       - **Increment Count**: Updates the count for the determined grade letter in the category map.
 *    c. **Store Distribution in Map**: Associates the category map with the respective subject ID.
 * 3. **Return the Map**: After processing all subjects, returns the map containing grade distributions.
 */
export function getGradeDistribution(subjects: Subject[]): Map<string, Map<string, number>> {
  const distributions = new Map<string, Map<string, number>>();

  subjects.forEach((subject) => {
    const distribution = new Map<string, number>();

    subject.grades.forEach((grade) => {
      const percentage = (grade.value / grade.outOf) * 100;
      let gradeLetter: string;

      if (percentage >= 90) gradeLetter = 'A';
      else if (percentage >= 80) gradeLetter = 'B';
      else if (percentage >= 70) gradeLetter = 'C';
      else if (percentage >= 60) gradeLetter = 'D';
      else gradeLetter = 'F';

      distribution.set(gradeLetter, (distribution.get(gradeLetter) || 0) + 1);
    });

    distributions.set(subject.id, distribution);
  });

  return distributions;
}

/**
 * Calculates the pass rate for each subject.
 *
 * @param subjects - An array of all subjects.
 * @param passingThreshold - The minimum average percentage to consider as passing.
 * @returns A map where the key is the subject ID and the value is the pass rate as a percentage.
 *
 * @details
 * This function determines the proportion of grades that meet or exceed a specified passing threshold.
 * The pass rate is calculated as the percentage of grades that are considered passing out of the total number of grades.
 *
 * Steps:
 * 1. **Initialize a Map**: Creates a new `Map` to store pass rates keyed by subject ID.
 * 2. **Iterate Over Subjects**: For each subject in the provided array:
 *    a. **Convert Grades**: Transforms each grade to a standardized percentage scale.
 *    b. **Calculate Pass Count**: Counts the number of grades that meet or exceed the `passingThreshold`.
 *    c. **Compute Pass Rate**: Divides the pass count by the total number of grades and multiplies by 100 to get a percentage.
 *    d. **Handle Edge Cases**: If there are no grades, assigns `null` as the pass rate.
 * 3. **Store Pass Rate in Map**: Associates the calculated pass rate with the respective subject ID.
 * 4. **Return the Map**: After processing all subjects, returns the map containing pass rates.
 */
export function getPassRates(subjects: Subject[], passingThreshold: number = 60): Map<string, number | null> {
  const passRates = new Map<string, number | null>();

  subjects.forEach((subject) => {
    const grades = subject.grades.map((grade) => (grade.value / grade.outOf) * 100);
    const len = grades.length;
    if (len === 0) {
      passRates.set(subject.id, null);
      return;
    }

    const passed = grades.filter((grade) => grade >= passingThreshold).length;
    const passRate = (passed / len) * 100;

    passRates.set(subject.id, passRate);
  });

  return passRates;
}

/**
 * Calculates the improvement trend of grades over time for each subject.
 *
 * @param subjects - An array of all subjects.
 * @returns A map where the key is the subject ID and the value is the trend slope.
 *
 * @details
 * This function analyzes the progression of a student's grades over time within each subject by calculating the trend slope.
 * A positive slope indicates improvement, while a negative slope suggests a decline in performance.
 *
 * Steps:
 * 1. **Initialize a Map**: Creates a new `Map` to store improvement trends keyed by subject ID.
 * 2. **Iterate Over Subjects**: For each subject in the provided array:
 *    a. **Sort Grades by Date**: Orders the grades chronologically based on the `passedAt` date.
 *    b. **Handle Edge Cases**: If there are no grades, assigns `null` as the trend.
 *    c. **Prepare Data for Trend Calculation**: Maps each grade to an object containing the date and standardized average score.
 *    d. **Calculate Trend**: Uses the `getTrend` function to compute the slope of the grades over time.
 *    e. **Store Trend in Map**: Associates the calculated trend with the respective subject ID.
 * 3. **Return the Map**: After processing all subjects, returns the map containing improvement trends.
 */
export function getImprovementTrends(subjects: Subject[]): Map<string, number | null> {
  const trends = new Map<string, number | null>();

  subjects.forEach((subject) => {
    const sortedGrades = subject.grades
      .map((grade) => ({
        date: new Date(grade.passedAt),
        value: (grade.value / grade.outOf) * 20, // Convert to percentage scale
      }))
      .sort((a, b) => a.date.getTime() - b.date.getTime());

    if (sortedGrades.length === 0) {
      trends.set(subject.id, null);
      return;
    }

    const data = sortedGrades.map((grade, index) => ({
      date: grade.date,
      average: grade.value,
    }));

    const trend = getTrend(data);
    trends.set(subject.id, trend);
  });

  return trends;
}

/**
 * Predicts the final average for each subject based on current grades and assumed future performance.
 *
 * @param subjects - An array of all subjects.
 * @param assumedFutureGrade - The assumed grade percentage for future grades.
 * @param remainingGradesCount - The number of remaining grades expected.
 * @returns A map where the key is the subject ID and the value is the predicted final average.
 *
 * @details
 * This function forecasts a student's final average grade in each subject by combining their current performance with an
 * assumed performance in future assessments. It provides an estimate based on the number of remaining grades and the
 * grades already achieved.
 *
 * Steps:
 * 1. **Initialize a Map**: Creates a new `Map` to store predicted final averages keyed by subject ID.
 * 2. **Iterate Over Subjects**: For each subject in the provided array:
 *    a. **Convert Current Grades**: Transforms existing grades to a standardized percentage scale.
 *    b. **Handle Edge Cases**:
 *       - If there are no current grades and no remaining grades, assigns `null`.
 *       - If there are no remaining grades, assigns `null` since no further performance can be predicted.
 *    c. **Calculate Total Expected Score**: Sums the current grades and adds the product of the assumed future grade and the number of remaining grades.
 *    d. **Compute Predicted Final Average**: Divides the total expected score by the total number of grades (current + remaining) to obtain the predicted average.
 * 3. **Store Prediction in Map**: Associates the calculated predicted average with the respective subject ID.
 * 4. **Return the Map**: After processing all subjects, returns the map containing predicted final averages.
 */
export function getPredictedFinalAverages(
  subjects: Subject[],
  assumedFutureGrade: number = 70, // Default assumed grade
  remainingGradesCount: number = 5
): Map<string, number | null> {
  const predictions = new Map<string, number | null>();

  subjects.forEach((subject) => {
    const currentGrades = subject.grades.map((grade) => (grade.value / grade.outOf) * 100);
    const currentCount = currentGrades.length;

    if (currentCount === 0 && remainingGradesCount === 0) {
      predictions.set(subject.id, null);
      return;
    }

    const total = currentGrades.reduce((acc, val) => acc + val, 0) + assumedFutureGrade * remainingGradesCount;
    const finalAverage = total / (currentCount + remainingGradesCount);

    predictions.set(subject.id, finalAverage);
  });

  return predictions;
}

/**
 * Calculates the moving average of grades for each subject over a specified window size.
 *
 * @param subjects - An array of all subjects.
 * @param windowSize - The number of recent grades to include in each moving average calculation.
 * @returns A map where the key is the subject ID and the value is an array of moving average values.
 *
 * @details
 * This function computes the moving average of a student's grades within each subject, providing a smoothed trend
 * that highlights recent performance while mitigating the impact of outlier grades. The moving average is calculated
 * over a sliding window of a specified number of recent grades.
 *
 * Steps:
 * 1. **Initialize a Map**: Creates a new `Map` to store moving averages keyed by subject ID.
 * 2. **Iterate Over Subjects**: For each subject in the provided array:
 *    a. **Sort Grades by Date**: Orders the grades chronologically to ensure accurate moving average calculations.
 *    b. **Initialize Averages Array**: Creates an array to store moving average values corresponding to each grade.
 *    c. **Iterate Over Sorted Grades**:
 *       - For each grade, if there are enough previous grades to form a complete window, calculates the average of the grades within the window.
 *       - If not enough grades are present to form a complete window, assigns `null` to indicate insufficient data.
 *    d. **Store Moving Averages in Map**: Associates the array of moving averages with the respective subject ID.
 * 3. **Return the Map**: After processing all subjects, returns the map containing moving averages.
 */
export function getMovingAverages(
  subjects: Subject[],
  windowSize: number = 3
): Map<string, (number | null)[]> {
  const movingAverages = new Map<string, (number | null)[]>();

  subjects.forEach((subject) => {
    const sortedGrades = subject.grades
      .map((grade) => ({
        date: new Date(grade.passedAt),
        value: (grade.value / grade.outOf) * 20, // Convert to percentage scale
      }))
      .sort((a, b) => a.date.getTime() - b.date.getTime());

    const averages: (number | null)[] = [];

    for (let i = 0; i < sortedGrades.length; i++) {
      if (i < windowSize - 1) {
        averages.push(null); // Not enough data points for the moving average
        continue;
      }

      const windowGrades = sortedGrades.slice(i - windowSize + 1, i + 1).map(g => g.value);
      const windowAverage = windowGrades.reduce((acc, val) => acc + val, 0) / windowSize;
      averages.push(windowAverage);
    }

    movingAverages.set(subject.id, averages);
  });

  return movingAverages;
}

/**
 * Identifies the top N subjects with the highest improvement trends.
 *
 * @param subjects - An array of all subjects.
 * @param topN - The number of top improved subjects to retrieve.
 * @returns An array of subjects sorted by highest improvement trends.
 *
 * @details
 * This function highlights subjects where a student's performance is improving over time by identifying positive trend slopes.
 * It leverages the trend data calculated by the `getImprovementTrends` function and selects the subjects with the highest values.
 *
 * Steps:
 * 1. **Calculate Improvement Trends**: Uses the `getImprovementTrends` function to obtain trend slopes for each subject.
 * 2. **Filter Positive Trends**: Selects subjects with trend slopes that are positive, indicating an improvement in performance.
 * 3. **Compile Subject Trends**: Aggregates the filtered subjects and their trends into an array.
 * 4. **Sort Subjects by Improvement**: Orders the subjects in descending order based on their trend slopes.
 * 5. **Select Top N Improved Subjects**: Extracts the top N subjects with the highest trend slopes.
 * 6. **Return the Array**: Provides the sorted list of the top improved subjects.
 */
export function getTopImprovedSubjects(
  subjects: Subject[],
  topN: number = 3
): { subject: Subject; trend: number }[] {
  const improvementTrends = getImprovementTrends(subjects);
  const subjectTrends: { subject: Subject; trend: number }[] = [];

  subjects.forEach((subject) => {
    const trend = improvementTrends.get(subject.id);
    if (trend != null && trend > 0) {
      subjectTrends.push({ subject, trend });
    }
  });

  subjectTrends.sort((a, b) => b.trend - a.trend);
  return subjectTrends.slice(0, topN);
}


/**
 * Projects the required grades to achieve a desired final average for each subject,
 * a specific subject, or a custom average configuration.
 *
 * @param subjects - An array of all subjects.
 * @param desiredAverage - The target average percentage the student aims to achieve.
 * @param totalGradesCount - The total number of grades expected for the calculation.
 * @param options - Optional parameters to specify the scope of the calculation.
 *                  - `subjectId`: The ID of a specific subject to calculate for.
 *                  - `customAverage`: A custom average configuration object.
 * @returns A map where the key is the subject ID (or a special key for global/custom averages)
 *          and the value is the required average for remaining grades.
 *
 * @details
 * This function calculates the average grade a student needs to achieve in their remaining assessments
 * to reach a specified final average. It can operate in three modes:
 *
 * 1. **Global Average**: Calculates the required average across all subjects.
 * 2. **Custom Average**: Calculates based on a custom average configuration.
 * 3. **Specific Subject Average**: Calculates for a particular subject.
 *
 * The function handles edge cases where the current number of grades exceeds or meets the total expected grades.
 */
export function getRequiredGradesForDesiredAverage(
  subjects: Subject[],
  desiredAverage: number = 85,
  totalGradesCount: number = 10,
  options?: {
    subjectId?: string;
    customAverage?: Average;
  }
): Map<string, number | null> {
  const requiredGrades = new Map<string, number | null>();

  // **Mode 1: Specific Subject Average**
  if (options?.subjectId) {
    const subject = subjects.find((s) => s.id === options.subjectId);
    if (!subject) {
      console.warn(`Subject with ID ${options.subjectId} not found.`);
      requiredGrades.set(options.subjectId, null);
      return requiredGrades;
    }

    const currentGrades = subject.grades.map((grade) => (grade.value / grade.outOf) * 100);
    const currentCount = currentGrades.length;

    if (currentCount > totalGradesCount) {
      requiredGrades.set(subject.id, null);
      return requiredGrades;
    }

    const remainingGrades = totalGradesCount - currentCount;
    if (remainingGrades === 0) {
      requiredGrades.set(subject.id, null);
      return requiredGrades;
    }

    const currentTotal = currentGrades.reduce((acc, val) => acc + val, 0);
    const requiredTotal = desiredAverage * totalGradesCount;
    const requiredFutureTotal = requiredTotal - currentTotal;

    const requiredFutureAverage = requiredFutureTotal / remainingGrades;

    requiredGrades.set(subject.id, requiredFutureAverage);
    return requiredGrades;
  }

  // **Mode 2: Custom Average Configuration**
  if (options?.customAverage) {
    const customConfig = buildCustomConfig(options.customAverage);
    const includedSubjects = subjects.filter((s) => isSubjectIncludedInCustomAverage(s, subjects, customConfig));

    const totalSubjects = includedSubjects.length;
    const currentGrades: number[] = [];

    includedSubjects.forEach((subject) => {
      subject.grades.forEach((grade) => {
        const percentage = (grade.value / grade.outOf) * 100;
        const coefficient = (grade.coefficient ?? 100) / 100;
        currentGrades.push(percentage * coefficient);
      });
    });

    const currentCount = currentGrades.length;

    if (currentCount > totalGradesCount) {
      requiredGrades.set('custom-average', null);
      return requiredGrades;
    }

    const remainingGrades = totalGradesCount - currentCount;
    if (remainingGrades === 0) {
      requiredGrades.set('custom-average', null);
      return requiredGrades;
    }

    const currentTotal = currentGrades.reduce((acc, val) => acc + val, 0);
    const requiredTotal = desiredAverage * totalGradesCount;
    const requiredFutureTotal = requiredTotal - currentTotal;

    const requiredFutureAverage = requiredFutureTotal / remainingGrades;

    requiredGrades.set('custom-average', requiredFutureAverage);
    return requiredGrades;
  }

  // **Mode 3: Global Average**
  // Calculate across all subjects
  subjects.forEach((subject) => {
    const currentGrades = subject.grades.map((grade) => (grade.value / grade.outOf) * 100);
    const currentCount = currentGrades.length;

    if (currentCount > totalGradesCount) {
      requiredGrades.set(subject.id, null);
      return;
    }

    const remainingGrades = totalGradesCount - currentCount;
    if (remainingGrades === 0) {
      requiredGrades.set(subject.id, null);
      return;
    }

    const currentTotal = currentGrades.reduce((acc, val) => acc + val, 0);
    const requiredTotal = desiredAverage * totalGradesCount;
    const requiredFutureTotal = requiredTotal - currentTotal;

    const requiredFutureAverage = requiredFutureTotal / remainingGrades;

    requiredGrades.set(subject.id, requiredFutureAverage);
  });

  return requiredGrades;
}


/**
 * Identifies subjects with a negative trend in average grades.
 *
 * @param subjects - An array of all subjects.
 * @returns An array of subjects that are experiencing a decline in performance.
 *
 * @details
 * This function detects subjects where the student's performance is declining over time by identifying negative trend slopes.
 * Such insights enable students to focus their efforts on improving in areas where performance is waning.
 *
 * Steps:
 * 1. **Calculate Improvement Trends**: Utilizes the `getImprovementTrends` function to obtain trend slopes for each subject.
 * 2. **Filter Negative Trends**: Selects subjects with trend slopes that are negative, indicating a decline in performance.
 * 3. **Compile Declining Subjects**: Aggregates the filtered subjects into an array.
 * 4. **Return the Array**: Provides the list of subjects that are experiencing declining trends.
 */
export function getDecliningSubjects(subjects: Subject[]): Subject[] {
  const improvementTrends = getImprovementTrends(subjects);
  const decliningSubjects: Subject[] = [];

  subjects.forEach((subject) => {
    const trend = improvementTrends.get(subject.id);
    if (trend != null && trend < 0) {
      decliningSubjects.push(subject);
    }
  });

  return decliningSubjects;
}


/**
 * Calculates the Pearson correlation coefficient between two subjects' grades.
 *
 * @param subjects - An array of all subjects.
 * @param subjectId1 - The ID of the first subject.
 * @param subjectId2 - The ID of the second subject.
 * @returns The Pearson correlation coefficient, or null if insufficient data.
 *
 * @details
 * This function assesses the linear relationship between grades in two different subjects by computing the Pearson correlation coefficient.
 * A coefficient close to 1 indicates a strong positive correlation, -1 indicates a strong negative correlation, and 0 indicates no correlation.
 *
 * Steps:
 * 1. **Locate Subjects**: Finds the two subjects corresponding to `subjectId1` and `subjectId2`.
 * 2. **Handle Missing Subjects**: If either subject is not found, returns `null`.
 * 3. **Extract and Sort Grades**: Converts grades to a standardized percentage scale and sorts them to align corresponding grades by order.
 * 4. **Determine Common Length**: Uses the minimum number of grades between the two subjects to ensure paired comparison.
 * 5. **Check Data Availability**: If there are no common grades, returns `null`.
 * 6. **Compute Means**: Calculates the mean of each subject's grades.
 * 7. **Calculate Covariance and Variance**:
 *    - Computes the covariance between the two sets of grades.
 *    - Computes the variance for each subject's grades.
 * 8. **Compute Pearson Correlation Coefficient**: Divides the covariance by the product of the standard deviations of both subjects.
 *    - If either variance is zero, indicating no variability, returns `null`.
 * 9. **Return the Coefficient**: Provides the calculated Pearson correlation coefficient.
 */
export function getGradeCorrelation(
  subjects: Subject[],
  subjectId1: string,
  subjectId2: string
): number | null {
  const subject1 = subjects.find((s) => s.id === subjectId1);
  const subject2 = subjects.find((s) => s.id === subjectId2);

  if (!subject1 || !subject2) return null;

  // Assuming grades are ordered by date, align grades by their indices
  const grades1 = subject1.grades
    .map((g) => (g.value / g.outOf) * 100)
    .sort((a, b) => a - b);
  const grades2 = subject2.grades
    .map((g) => (g.value / g.outOf) * 100)
    .sort((a, b) => a - b);

  const len = Math.min(grades1.length, grades2.length);
  if (len === 0) return null;

  const x = grades1.slice(0, len);
  const y = grades2.slice(0, len);

  const meanX = x.reduce((acc, val) => acc + val, 0) / len;
  const meanY = y.reduce((acc, val) => acc + val, 0) / len;

  let numerator = 0;
  let denominatorX = 0;
  let denominatorY = 0;

  for (let i = 0; i < len; i++) {
    const dx = x[i] - meanX;
    const dy = y[i] - meanY;
    numerator += dx * dy;
    denominatorX += dx * dx;
    denominatorY += dy * dy;
  }

  if (denominatorX === 0 || denominatorY === 0) return null;

  return numerator / Math.sqrt(denominatorX * denominatorY);
}

/**
 * Identifies subjects with the most consistent grades based on the lowest standard deviation.
 *
 * @param subjects - An array of all subjects.
 * @param topN - The number of top consistent subjects to retrieve.
 * @returns An array of subjects sorted by consistency.
 *
 * @details
 * This function highlights subjects where a student's grades show minimal variability, indicating consistent performance.
 * It leverages the standard deviation calculated by the `getGradeStandardDeviation` function and selects the subjects with the lowest values.
 *
 * Steps:
 * 1. **Calculate Standard Deviations**: Uses the `getGradeStandardDeviation` function to obtain standard deviations for each subject.
 * 2. **Filter and Pair Subjects with Their Standard Deviations**: Creates an array of objects pairing each subject with its standard deviation.
 * 3. **Sort Subjects by Consistency**: Orders the subjects in ascending order based on their standard deviations, prioritizing lower values.
 * 4. **Select Top N Consistent Subjects**: Extracts the top N subjects with the lowest standard deviations.
 * 5. **Return the Array**: Provides the sorted list of the most consistent subjects.
 */
export function getMostConsistentSubjects(
  subjects: Subject[],
  topN: number = 3
): { subject: Subject; standardDeviation: number }[] {
  const stdDevs = getGradeStandardDeviation(subjects);
  const consistentSubjects: { subject: Subject; standardDeviation: number }[] = [];

  subjects.forEach((subject) => {
    const stdDev = stdDevs.get(subject.id);

    if (stdDev != null) {
      consistentSubjects.push({ subject, standardDeviation: stdDev });
    }
  });

  consistentSubjects.sort((a, b) => a.standardDeviation - b.standardDeviation);
  return consistentSubjects.slice(0, topN);
}


/**
 * Identifies subjects with the least consistent grades based on the highest standard deviation.
 *
 * @param subjects - An array of all subjects.
 * @param topN - The number of top least consistent subjects to retrieve.
 * @returns An array of subjects sorted by least consistency.
 *
 * @details
 * This function highlights subjects where a student's grades exhibit significant variability, indicating inconsistent performance.
 * It leverages the standard deviation calculated by the `getGradeStandardDeviation` function and selects the subjects with the highest values.
 *
 * Steps:
 * 1. **Calculate Standard Deviations**: Uses the `getGradeStandardDeviation` function to obtain standard deviations for each subject.
 * 2. **Filter and Pair Subjects with Their Standard Deviations**: Creates an array of objects pairing each subject with its standard deviation.
 * 3. **Sort Subjects by Consistency**: Orders the subjects in descending order based on their standard deviations, prioritizing higher values.
 * 4. **Select Top N Least Consistent Subjects**: Extracts the top N subjects with the highest standard deviations.
 * 5. **Return the Array**: Provides the sorted list of the least consistent subjects.
 */
export function getLeastConsistentSubjects(
  subjects: Subject[],
  topN: number = 3
): { subject: Subject; standardDeviation: number }[] {
  const stdDevs = getGradeStandardDeviation(subjects);
  const leastConsistentSubjects: { subject: Subject; standardDeviation: number }[] = [];

  subjects.forEach((subject) => {
    const stdDev = stdDevs.get(subject.id);
    // Check for both null and undefined to ensure stdDev is a number
    if (stdDev != null) { // This checks for both null and undefined
      leastConsistentSubjects.push({ subject, standardDeviation: stdDev });
    }
  });

  // Sort subjects by their standard deviation in descending order
  leastConsistentSubjects.sort((a, b) => b.standardDeviation - a.standardDeviation);
  
  // Return the top N least consistent subjects
  return leastConsistentSubjects.slice(0, topN);
}


/**
 * Projects future grades for each subject based on current trends.
 *
 * @param subjects - An array of all subjects.
 * @param futureGradesCount - The number of future grades to project.
 * @returns A map where the key is the subject ID and the value is an array of projected grades.
 *
 * @details
 * This function forecasts future grades by extrapolating current performance trends. It provides students with an estimate of their potential
 * grades in upcoming assessments, aiding in goal setting and performance planning.
 *
 * Calculation Steps:
 * 1. **Iterate Through Subjects**: For each subject, extract and sort grades by date.
 * 2. **Compute Trend Slope**: Determine the trend slope using the `getTrend` function.
 * 3. **Project Future Grades**:
 *    - Use the trend slope to estimate future grades.
 *    - Clamp projected grades between 0 and 100 to maintain realistic values.
 * 4. **Store Results**: Populate the `projections` map with the array of projected grades for each subject.
 *
 * Note:
 * - The accuracy of projections depends on the consistency and length of existing grade data.
 * - Trend-based projections assume that current performance trends will continue.
 */
export function getFutureGradeProjections(
  subjects: Subject[],
  futureGradesCount: number = 3
): Map<string, number[]> {
  const projections = new Map<string, number[]>();

  subjects.forEach((subject) => {
    const grades = subject.grades
      .map((grade) => ({
        date: new Date(grade.passedAt),
        value: (grade.value / grade.outOf) * 20, // Convert to percentage scale
      }))
      .sort((a, b) => a.date.getTime() - b.date.getTime());

    const len = grades.length;
    if (len === 0) {
      projections.set(subject.id, []);
      return;
    }

    // Simple linear projection based on the trend
    const trend = getTrend(grades.map(g => ({ date: g.date, average: g.value })));
    const lastGrade = grades[grades.length - 1].value;

    const projectedGrades: number[] = [];
    for (let i = 1; i <= futureGradesCount; i++) {
      const projected = lastGrade + trend * i;
      projectedGrades.push(Math.min(Math.max(projected, 0), 100)); // Clamp between 0 and 100
    }

    projections.set(subject.id, projectedGrades);
  });

  return projections;
}

/**
 * Calculates the streak of consecutive grades that contribute to an increasing average.
 * If a grade decreases the average, the streak is decreased by one instead of resetting.
 *
 * @param subjects - An array of all subjects.
 * @param options - Optional parameters to specify the scope of the streak calculation.
 *                  - `subjectId`: The ID of a specific subject to calculate the streak for.
 *                  - `customAverage`: A custom average configuration object.
 * @returns The calculated streak as a number.
 *
 * @details
 * This function iterates through the grades in chronological order, calculating the average at each step.
 * It maintains a streak count that increases when the average increases and decreases by one when the average decreases.
 * The streak reflects the number of consecutive grades contributing to the growth of the average.
 *
 * The function supports three modes:
 * 1. **Global Streak**: Considers all subjects.
 * 2. **Custom Streak**: Based on a custom average configuration.
 * 3. **Specific Subject Streak**: Focuses on a particular subject.
 */
export function calculateStreak(
  subjects: Subject[],
  options?: {
    subjectId?: string;
    customAverage?: Average;
  }
): number {
  let relevantGrades: { date: Date; value: number; coefficient?: number }[] = [];

  // **Mode 1: Specific Subject Streak**
  if (options?.subjectId) {
    const subject = subjects.find((s) => s.id === options.subjectId);
    if (!subject) {
      console.warn(`Subject with ID ${options.subjectId} not found.`);
      return 0;
    }

    relevantGrades = subject.grades.map((grade) => ({
      date: new Date(grade.passedAt),
      value: (grade.value / grade.outOf) * 100,
      coefficient: grade.coefficient,
    }));
  }
  // **Mode 2: Custom Streak**
  else if (options?.customAverage) {
    const customConfig = buildCustomConfig(options.customAverage);
    const includedSubjects = subjects.filter((s) => isSubjectIncludedInCustomAverage(s, subjects, customConfig));

    includedSubjects.forEach((subject) => {
      subject.grades.forEach((grade) => {
        const percentage = (grade.value / grade.outOf) * 100;
        const coefficient = (grade.coefficient ?? 100) / 100;
        relevantGrades.push({
          date: new Date(grade.passedAt),
          value: percentage * coefficient,
          coefficient: grade.coefficient,
        });
      });
    });
  }
  // **Mode 3: Global Streak**
  else {
    subjects.forEach((subject) => {
      subject.grades.forEach((grade) => {
        const percentage = (grade.value / grade.outOf) * 100;
        const coefficient = (grade.coefficient ?? 100) / 100;
        relevantGrades.push({
          date: new Date(grade.passedAt),
          value: percentage * coefficient,
          coefficient: grade.coefficient,
        });
      });
    });
  }

<<<<<<< HEAD
  // **Sort Grades Chronologically**
  relevantGrades.sort((a, b) => a.date.getTime() - b.date.getTime());
=======
export function findPeriodBounds(period: Period, subjects: Subject[]): { startAt: Date; endAt: Date } {
  // if the period id is full-year or null, then the bounds are the start of the first date of the first period and the end of the last date of the last period if the end date is inferior to the current date otherwise the end date is the current date for the full year we must check if all grades are included in the bounds, if not we must extend the bounds to include all grades. If there is no period, we return the 1st of september of the current year and the current date and make sure to include all grades in the bounds
  if (period.id === "full-year" || period.id === null) {
    const now = new Date();
    let academicYear = now.getFullYear();
    if (now.getMonth() < 8) {
      academicYear--;
    }
    const startDate = new Date(academicYear, 8, 1);
    const endDate = now;
    const allGradeDates = getGradeDates(subjects);
    const firstGradeDate = allGradeDates.reduce((acc, date) => (date < acc ? date : acc), endDate);
    const lastGradeDate = allGradeDates.reduce((acc, date) => (date > acc ? date : acc), startDate);
    return { startAt: firstGradeDate < startDate ? firstGradeDate : startDate, endAt: lastGradeDate > endDate ? lastGradeDate : endDate };
  }
  // else we return the start and end date of the period
  return { startAt: new Date(period.startAt), endAt: new Date(period.endAt) };
}
>>>>>>> 8d0dd66c

  let streak = 0;
  let previousAverage: number | null = null;

  relevantGrades.forEach((grade) => {
    if (previousAverage === null) {
      previousAverage = grade.value;
      streak = 1;
      return;
    }

    const newAverage = (previousAverage + grade.value) / 2;

    if (newAverage > previousAverage) {
      streak += 1;
    } else if (newAverage < previousAverage) {
      streak = Math.max(streak - 1, 0);
    }

    previousAverage = newAverage;
  });

  return streak;
}<|MERGE_RESOLUTION|>--- conflicted
+++ resolved
@@ -1539,6 +1539,7 @@
     endAt: bounds.endAt.toISOString(),
     createdAt: new Date().toISOString(),
     userId: "",
+    isCumulative: false,
   };
 }
 
@@ -2365,29 +2366,8 @@
     });
   }
 
-<<<<<<< HEAD
   // **Sort Grades Chronologically**
   relevantGrades.sort((a, b) => a.date.getTime() - b.date.getTime());
-=======
-export function findPeriodBounds(period: Period, subjects: Subject[]): { startAt: Date; endAt: Date } {
-  // if the period id is full-year or null, then the bounds are the start of the first date of the first period and the end of the last date of the last period if the end date is inferior to the current date otherwise the end date is the current date for the full year we must check if all grades are included in the bounds, if not we must extend the bounds to include all grades. If there is no period, we return the 1st of september of the current year and the current date and make sure to include all grades in the bounds
-  if (period.id === "full-year" || period.id === null) {
-    const now = new Date();
-    let academicYear = now.getFullYear();
-    if (now.getMonth() < 8) {
-      academicYear--;
-    }
-    const startDate = new Date(academicYear, 8, 1);
-    const endDate = now;
-    const allGradeDates = getGradeDates(subjects);
-    const firstGradeDate = allGradeDates.reduce((acc, date) => (date < acc ? date : acc), endDate);
-    const lastGradeDate = allGradeDates.reduce((acc, date) => (date > acc ? date : acc), startDate);
-    return { startAt: firstGradeDate < startDate ? firstGradeDate : startDate, endAt: lastGradeDate > endDate ? lastGradeDate : endDate };
-  }
-  // else we return the start and end date of the period
-  return { startAt: new Date(period.startAt), endAt: new Date(period.endAt) };
-}
->>>>>>> 8d0dd66c
 
   let streak = 0;
   let previousAverage: number | null = null;
