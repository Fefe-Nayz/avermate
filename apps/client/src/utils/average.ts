import { Subject } from "@/types/subject";
import { startOfDay } from "date-fns";

/**
 * TODO: Verify the consistency of the returned grades/averages values (e.g. null, 0, and more importantly, if we return the values *100 or not) (WE ARE DEALING WITH GRADES/COEFS AND OUTOF VALUES multiplied by 100 because we don't want to deal with floating numbers in the database but because this is a frontend function, we need to divide by 100 to get the real value)
**/

export function average(
  subjectId: string | undefined,
  subjects: Subject[]
): number | null {
  // If subjectId is undefined, calculate the general average
  if (!subjectId) {
    // Get root subjects (without parent)
    const rootSubjects = subjects.filter((s) => s.parentId === null);
    return calculateAverageForSubjects(rootSubjects, subjects);
  }

  // Find the subject with the given ID
  const subject = subjects.find((s) => s.id === subjectId);
  if (!subject) return null;

  return calculateAverageForSubject(subject, subjects);
}

function calculateAverageForSubject(
  subject: Subject,
  subjects: Subject[]
): number | null {
  let totalWeightedPercentages = 0;
  let totalCoefficients = 0;

  // Calculate direct grades of the subject
  if (subject.grades && subject.grades.length > 0) {
    for (const grade of subject.grades) {
      const gradeValue = grade.value / 100;
      const outOf = grade.outOf / 100;
      const gradeCoefficient = (grade.coefficient ?? 100) / 100;

      if (outOf === 0) continue;

      const percentage = gradeValue / outOf;

      totalWeightedPercentages += percentage * gradeCoefficient;
      totalCoefficients += gradeCoefficient;
    }
  }

  // Calculate averages of child subjects
  const childSubjects = subjects.filter((s) => s.parentId === subject.id);

  for (const child of childSubjects) {
    const childAverage = calculateAverageForSubject(child, subjects);
    if (childAverage !== null) {
      const childPercentage = childAverage / 20;
      const childCoefficient = (child.coefficient ?? 100) / 100;

      totalWeightedPercentages += childPercentage * childCoefficient;
      totalCoefficients += childCoefficient;
    }
  }

  // If no grades from the subject or its children, return null
  if (totalCoefficients === 0) {
    return null;
  }

  // Calculate the weighted average of percentages
  const averagePercentage = totalWeightedPercentages / totalCoefficients;

  return averagePercentage * 20;
}

function calculateAverageForSubjects(
  subjects: Subject[],
  allSubjects: Subject[]
): number | null {
  let totalWeightedPercentages = 0;
  let totalCoefficients = 0;

  for (const subject of subjects) {
    const subjectAverage = calculateAverageForSubject(subject, allSubjects);
    if (subjectAverage !== null) {
      // Convert the subject's average to a percentage
      const subjectPercentage = subjectAverage / 20;

      // Adjust the subject's coefficient (divide by 100)
      const subjectCoefficient = (subject.coefficient ?? 100) / 100;

      // Add the weighted average of the subject
      totalWeightedPercentages += subjectPercentage * subjectCoefficient;
      totalCoefficients += subjectCoefficient;
    }
  }

  if (totalCoefficients === 0) {
    return null;
  }

  const averagePercentage = totalWeightedPercentages / totalCoefficients;

  return averagePercentage * 20;
}

export function averageOverTime(
  subjects: Subject[],
  subjectId: string | undefined,
<<<<<<< HEAD
  startDate: Date,
  endDate: Date
): (number | null)[] {
  const normalizedStartDate = startOfDay(startDate);
  const normalizedEndDate = startOfDay(endDate);
  const gradeDates = getGradeDates(subjects, subjectId).filter((date) => date >= normalizedStartDate && date <= normalizedEndDate);
  const dates = createDateRange(normalizedStartDate, normalizedEndDate, 1);

  return dates.map((date, index) => {
    if (gradeDates.some((gradeDate) => gradeDate.getTime() === date.getTime()) || index === dates.length - 1) {
      const subjectsWithGrades = subjects.map((subject) => ({
        ...subject,
        grades: subject.grades.filter(
          (grade) => new Date(grade.passedAt) <= date
        ),
      }));
      return average(subjectId, subjectsWithGrades);
    }
    return null;
=======
  dates: Date[]
): number[] {
  return dates.map((date) => {
    const subjectsWithGrades = subjects.map((subject) => {
      const grades = subject.grades.filter(
        (grade) => new Date(grade.passedAt) <= date
      );
      return { ...subject, grades };
    });

    return average(subjectId, subjectsWithGrades) ?? 0;
>>>>>>> 7cb71900
  });
}

// Logic validated ✅
// Compute the average for each subject and return an array of objects with subject ID and its average
export function getSubjectAverages(
  subjects: Subject[]
<<<<<<< HEAD
): { id: string; average: number; isMainSubject: boolean }[] {
=======
): { id: string; average: number }[] {
>>>>>>> 7cb71900
  return subjects
    .map((subject) => {
      const averageValue = calculateAverageForSubject(subject, subjects);
      return averageValue !== null
        ? { id: subject.id, average: averageValue, isMainSubject: subject.isMainSubject ?? false }
        : null;
    })
    .filter(
<<<<<<< HEAD
      (
        entry
      ): entry is { id: string; average: number; isMainSubject: boolean } =>
        entry != null
    );
}

// Logic validated ✅
// Compare a subject's average with others
export function getSubjectAverageComparison(
  subjects: Subject[],
  subjectIdToCompare: string,
  isMainSubject?: boolean,
  subjectsId?: string[]
): { difference: number; percentageChange: number | null } | null {
  // Ensure both isMainSubject and subjectsId are not defined together
  if (isMainSubject && subjectsId && subjectsId.length > 0) {
    throw new Error("Cannot specify both isMainSubject and subjectsId");
  }

  const subjectAverage = average(subjectIdToCompare, subjects);
=======
      (entry): entry is { id: string; average: number } => entry !== null
    );
}

// Get all subjects with the best average
export function getBestSubjects(subjects: Subject[]): Subject[] {
  const subjectAverages = getSubjectAverages(subjects);
  const bestAverage = Math.max(
    ...subjectAverages.map((entry) => entry.average)
  );

  return subjects.filter((subject) =>
    subjectAverages.some(
      (entry) => entry.id === subject.id && entry.average === bestAverage
    )
  );
}

// Get best subject average comparaison with the others main subjects (do the average of the main subjects and give what percentage higher the best subject is compared to the average of the main subjects)
export function getBestSubjectAverageComparaison(subjects: Subject[]): number {
  const mainSubjects = subjects.filter((subject) => subject.isMainSubject);
  const mainSubjectsAverages = getSubjectAverages(mainSubjects);
>>>>>>> 7cb71900

  if (subjectAverage === null) {
    return null;
  }

<<<<<<< HEAD
  let comparisonAverage: number | null = null;

  if (subjectsId && subjectsId.length > 0) {
    const averages = subjectsId
      .filter((id) => id !== subjectIdToCompare)
      .map((id) => average(id, subjects))
      .filter((avg): avg is number => avg !== null);

    if (averages.length === 0) {
      return null;
    }

    comparisonAverage = averages.reduce((acc, avg) => acc + avg, 0) / averages.length;
  } else if (isMainSubject) {
    const mainSubjects = subjects.filter(
      (s) => s.isMainSubject && s.id !== subjectIdToCompare
    );
    const averages = mainSubjects
      .map((s) => average(s.id, subjects))
      .filter((avg): avg is number => avg !== null);

    if (averages.length === 0) {
      return null;
    }
=======
  const mainSubjectsAverage =
    mainSubjectsAverages.reduce((acc, entry) => acc + entry.average, 0) /
    mainSubjectsAverages.length;

  const bestSubjects = getBestSubjects(subjects);
  const bestSubjectAverage = Math.max(
    ...bestSubjects.map(
      (subject) => calculateAverageForSubject(subject, subjects) ?? 0
    )
  );

  return (
    ((bestSubjectAverage - mainSubjectsAverage) / mainSubjectsAverage) * 100
  );
}

// Get all subjects with the worst average
export function getWorstSubjects(subjects: Subject[]): Subject[] {
  const subjectAverages = getSubjectAverages(subjects);
  const worstAverage = Math.min(
    ...subjectAverages.map((entry) => entry.average)
  );

  return subjects.filter((subject) =>
    subjectAverages.some(
      (entry) => entry.id === subject.id && entry.average === worstAverage
    )
  );
}
>>>>>>> 7cb71900

    comparisonAverage = averages.reduce((acc, avg) => acc + avg, 0) / averages.length;
  } else {
    // Compare with all subjects excluding subjectIdToCompare
    const otherSubjects = subjects.filter((s) => s.id !== subjectIdToCompare);
    const averages = otherSubjects
      .map((s) => average(s.id, subjects))
      .filter((avg): avg is number => avg !== null);

    if (averages.length === 0) {
      return null;
    }

<<<<<<< HEAD
    comparisonAverage = averages.reduce((acc, avg) => acc + avg, 0) / averages.length;
  }

  const difference = subjectAverage - comparisonAverage;
=======
  if (mainSubjectsAverages.length === 0) {
    // Handle the case where there are no main subjects
    return 0; // or throw an error, or decide on an appropriate default value
  }

  const mainSubjectsAverage =
    mainSubjectsAverages.reduce((acc, entry) => acc + entry.average, 0) /
    mainSubjectsAverages.length;

  const worstSubjects = getWorstSubjects(subjects);
  const worstSubjectAverage = Math.min(
    ...worstSubjects.map(
      (subject) => calculateAverageForSubject(subject, subjects) ?? 0
    )
  );

  return (
    ((mainSubjectsAverage - worstSubjectAverage) / mainSubjectsAverage) * 100
  );
}

// Get the best main subject or fallback to the best subject
export function getBestMainSubject(subjects: Subject[]): Subject | null {
  const mainSubjects = subjects.filter((subject) => subject.isMainSubject);
  const bestMainSubjects = getBestSubjects(mainSubjects);
>>>>>>> 7cb71900

  let percentageChange: number | null = null;
  if (comparisonAverage !== 0) {
    percentageChange = (difference / comparisonAverage) * 100;
  }

  return { difference, percentageChange };
}

// Logic validated ✅
// Get the subject with the best average; if tied, pick the one with the highest coefficient
export function getBestSubject(
  subjects: Subject[],
  isMainSubject: boolean = false
): Subject | null {
  let subjectAverages = getSubjectAverages(subjects);

  if (isMainSubject) {
    subjectAverages = subjectAverages.filter((subject) => subject.isMainSubject);
  }
  
  if (subjectAverages.length === 0) {
    return null;
  }

<<<<<<< HEAD
  const bestAverage = Math.max(...subjectAverages.map((entry) => entry.average));
=======
  const worstSubjects = getWorstSubjects(subjects);
  return worstSubjects.length > 0 ? worstSubjects[0] : null;
}

// Get the best grade adjusted by outOf
// Get the subject with the best average; if tied, pick the one with the highest coefficient
export function getBestSubject(subjects: Subject[]): Subject | null {
  const subjectAverages = getSubjectAverages(subjects);
  const bestAverage = Math.max(
    ...subjectAverages.map((entry) => entry.average)
  );
>>>>>>> 7cb71900

  // Filter subjects with the best average
  const bestSubjects = subjects.filter((subject) =>
    subjectAverages.some(
      (entry) => entry.id === subject.id && entry.average === bestAverage
    )
  );

  if (bestSubjects.length === 0) {
    return null;
  }

  // Select the subject with the highest coefficient
  let bestSubject = bestSubjects[0];
  let maxCoefficient = bestSubject.coefficient ?? 100;

  for (const subject of bestSubjects) {
    const coeff = subject.coefficient ?? 100;
    if (coeff > maxCoefficient) {
      maxCoefficient = coeff;
      bestSubject = subject;
    }
  }

  return bestSubject;
}

// Logic validated ✅
// Get the subject with the worst average; if tied, pick the one with the highest coefficient
<<<<<<< HEAD
export function getWorstSubject(
  subjects: Subject[],
  isMainSubject: boolean = false
): Subject | null {
  let subjectAverages = getSubjectAverages(subjects);

  if (isMainSubject) {
    subjectAverages = subjectAverages.filter((subject) => subject.isMainSubject);
  }

  if (subjectAverages.length === 0) {
    return null;
  }

  const worstAverage = Math.min(...subjectAverages.map((entry) => entry.average));
=======
export function getWorstSubject(subjects: Subject[]): Subject | null {
  const subjectAverages = getSubjectAverages(subjects);
  const worstAverage = Math.min(
    ...subjectAverages.map((entry) => entry.average)
  );
>>>>>>> 7cb71900

  // Filter subjects with the worst average
  const worstSubjects = subjects.filter((subject) =>
    subjectAverages.some(
      (entry) => entry.id === subject.id && entry.average === worstAverage
    )
  );

  if (worstSubjects.length === 0) {
    return null;
  }

  // Select the subject with the highest coefficient
  let worstSubject = worstSubjects[0];
  let maxCoefficient = worstSubject.coefficient ?? 100;

  for (const subject of worstSubjects) {
    const coeff = subject.coefficient ?? 100;
    if (coeff > maxCoefficient) {
      maxCoefficient = coeff;
      worstSubject = subject;
    }
  }

  return worstSubject;
}

// Logic validated ✅ ATTENTION: Ensure to return the complete grade object
// Get the best grade adjusted by outOf; if tied, pick the one with the highest coefficient
<<<<<<< HEAD
export function getBestGrade(subjects: Subject[]): {
  grade: number;
  outOf: number;
  subject: Subject;
  name: string;
  coefficient: number;
  passedAt: string;
  createdAt: string;
} | null {
=======
export function getBestGrade(
  subjects: Subject[]
): { grade: number; outOf: number; subject: Subject; name: String } | null {
>>>>>>> 7cb71900
  let bestGrade = null;

  for (const subject of subjects) {
    for (const grade of subject.grades) {
      const percentage = grade.value / grade.outOf;
      const coefficient = grade.coefficient ?? 100; // Default to 100 if undefined

      if (bestGrade === null) {
        bestGrade = {
          grade: grade.value,
          outOf: grade.outOf,
          subject,
          percentage,
          coefficient,
          name: grade.name,
<<<<<<< HEAD
          passedAt: grade.passedAt,
          createdAt: grade.createdAt,
=======
>>>>>>> 7cb71900
        };
      } else if (percentage > bestGrade.percentage) {
        bestGrade = {
          grade: grade.value,
          outOf: grade.outOf,
          subject,
          percentage,
          coefficient,
          name: grade.name,
<<<<<<< HEAD
          passedAt: grade.passedAt,
          createdAt: grade.createdAt,
=======
>>>>>>> 7cb71900
        };
      } else if (percentage === bestGrade.percentage) {
        // If percentages are equal, compare coefficients
        if (coefficient > bestGrade.coefficient) {
          bestGrade = {
            grade: grade.value,
            outOf: grade.outOf,
            subject,
            percentage,
            coefficient,
            name: grade.name,
<<<<<<< HEAD
            passedAt: grade.passedAt,
            createdAt: grade.createdAt,
=======
>>>>>>> 7cb71900
          };
        }
      }
    }
  }

  return bestGrade
    ? {
        grade: bestGrade.grade,
        outOf: bestGrade.outOf,
        subject: bestGrade.subject,
        name: bestGrade.name,
<<<<<<< HEAD
        coefficient: bestGrade.coefficient,
        passedAt: bestGrade.passedAt,
        createdAt: bestGrade.createdAt,
=======
>>>>>>> 7cb71900
      }
    : null;
}

// Logic validated ✅ ATTENTION: Ensure to return the complete grade object
// Get the worst grade adjusted by outOf; if tied, pick the one with the highest coefficient
<<<<<<< HEAD
export function getWorstGrade(subjects: Subject[]): {
  grade: number;
  outOf: number;
  subject: Subject;
  name: string;
  coefficient: number;
  passedAt: string;
  createdAt: string;
} | null {
=======
export function getWorstGrade(
  subjects: Subject[]
): { grade: number; outOf: number; subject: Subject; name: String } | null {
>>>>>>> 7cb71900
  let worstGrade = null;

  for (const subject of subjects) {
    for (const grade of subject.grades) {
      const percentage = grade.value / grade.outOf;
      const coefficient = grade.coefficient ?? 100; // Default to 100 if undefined

      if (worstGrade === null) {
        worstGrade = {
          grade: grade.value,
          outOf: grade.outOf,
          subject,
          percentage,
          coefficient,
          name: grade.name,
<<<<<<< HEAD
          passedAt: grade.passedAt,
          createdAt: grade.createdAt,
=======
>>>>>>> 7cb71900
        };
      } else if (percentage < worstGrade.percentage) {
        worstGrade = {
          grade: grade.value,
          outOf: grade.outOf,
          subject,
          percentage,
          coefficient,
          name: grade.name,
<<<<<<< HEAD
          passedAt: grade.passedAt,
          createdAt: grade.createdAt,
=======
>>>>>>> 7cb71900
        };
      } else if (percentage === worstGrade.percentage) {
        // If percentages are equal, compare coefficients
        if (coefficient > worstGrade.coefficient) {
          worstGrade = {
            grade: grade.value,
            outOf: grade.outOf,
            subject,
            percentage,
            coefficient,
            name: grade.name,
<<<<<<< HEAD
            passedAt: grade.passedAt,
            createdAt: grade.createdAt,
=======
>>>>>>> 7cb71900
          };
        }
      }
    }
  }

  return worstGrade
    ? {
        grade: worstGrade.grade,
        outOf: worstGrade.outOf,
        subject: worstGrade.subject,
        name: worstGrade.name,
<<<<<<< HEAD
        coefficient: worstGrade.coefficient,
        passedAt: worstGrade.passedAt,
        createdAt: worstGrade.createdAt,
=======
>>>>>>> 7cb71900
      }
    : null;
}

<<<<<<< HEAD
// Logic validated ✅ ATTENTION: Ensure to return the complete grade object
// Get the best grade inside a specific subject and its children
export function getBestGradeInSubject(
  subjects: Subject[],
  subjectId: string
): { grade: number; outOf: number; subject: Subject; name: string, coefficient: number; passedAt: string; createdAt: string; } | null {
=======
// Get the best grade inside a specific subject and its childrens
export function getBestGradeInSubject(
  subjects: Subject[],
  subjectId: string
): { grade: number; outOf: number; subject: Subject; name: String } | null {
>>>>>>> 7cb71900
  const subject = subjects.find((s) => s.id === subjectId);
  if (!subject) return null;

  const childrenIds = getChildren(subjects, subjectId);
  const children = subjects.filter((s) => childrenIds.includes(s.id));

  const bestGrade = getBestGrade([subject, ...children]);
  return bestGrade;
}

<<<<<<< HEAD
// Logic validated ✅ ATTENTION: Ensure to return the complete grade object
// Get the worst grade inside a specific subject and its children
export function getWorstGradeInSubject(
  subjects: Subject[],
  subjectId: string
): { grade: number; outOf: number; subject: Subject; name: string, coefficient: number; passedAt: string; createdAt: string; } | null {
=======
// Get the worst grade inside a specific subject and its childrens
export function getWorstGradeInSubject(
  subjects: Subject[],
  subjectId: string
): { grade: number; outOf: number; subject: Subject; name: String } | null {
>>>>>>> 7cb71900
  const subject = subjects.find((s) => s.id === subjectId);
  if (!subject) return null;

  const childrenIds = getChildren(subjects, subjectId);
  const children = subjects.filter((s) => childrenIds.includes(s.id));

  const worstGrade = getWorstGrade([subject, ...children]);
  return worstGrade;
}

// Logic validated ✅
// A function that returns an array of the IDs of the children of a subject (including all descendants)
export function getChildren(subjects: Subject[], subjectId: string): string[] {
  const directChildren = subjects.filter((s) => s.parentId === subjectId);
  let childrenIds = directChildren.map((child) => child.id);

  for (const child of directChildren) {
    childrenIds = childrenIds.concat(getChildren(subjects, child.id));
  }

  return childrenIds;
}

<<<<<<< HEAD
// Logic validated ✅
=======
>>>>>>> 7cb71900
// Utility function to deep clone the subjects array
function deepCloneSubjects(subjects: Subject[]): Subject[] {
  return subjects.map((subject) => ({
    ...subject,
    grades: subject.grades.map((grade) => ({ ...grade })),
  }));
}

// Logic validated ✅
// Function to calculate the impact of a grade on the average
export function gradeImpact(
  gradeId: string,
  subjectId: string | undefined,
  subjects: Subject[]
): { difference: number; percentageChange: number | null } | null {
  // Deep clone the subjects array to prevent mutations
  const subjectsCopy = deepCloneSubjects(subjects);

  // Find the subject and index of the grade
  let gradeSubject: Subject | null = null;
  let gradeIndex = -1;

  for (const subject of subjectsCopy) {
    const index = subject.grades.findIndex((grade) => grade.id === gradeId);
    if (index !== -1) {
      gradeSubject = subject;
      gradeIndex = index;
      break;
    }
  }

  if (!gradeSubject || gradeIndex === -1) {
    // Grade not found
    return null;
  }

  // Compute the average with the grade included
  const averageWithGrade = average(subjectId, subjectsCopy);

  // Remove the grade from the grades array
  gradeSubject.grades.splice(gradeIndex, 1);

  // Compute the average without the grade
  const averageWithoutGrade = average(subjectId, subjectsCopy);

  // Compute the impact
  if (averageWithGrade !== null && averageWithoutGrade !== null) {
    const difference = averageWithGrade - averageWithoutGrade;
    let percentageChange: number | null = null;
    if (averageWithoutGrade !== 0) {
      percentageChange = (difference / averageWithoutGrade) * 100;
    }
    return { difference, percentageChange };
  } else {
    return null;
  }
}

// Logic validated ✅
// Function to calculate the impact of a subject on the general average
export function subjectImpact(
  subjectId: string,
  subjects: Subject[]
): { difference: number; percentageChange: number | null } | null {
  // Deep clone the subjects array to prevent mutations
  const subjectsCopy = deepCloneSubjects(subjects);

  // Get the list of subject IDs to exclude (the subject and all its children)
  const subjectsToExclude = [
    subjectId,
    ...getChildren(subjectsCopy, subjectId),
  ];

  // Compute the general average with the subject included
  const averageWithSubject = average(undefined, subjectsCopy);

  // Remove the subject and its children from the subjects array
  const subjectsWithoutSubject = subjectsCopy.filter(
    (subject) => !subjectsToExclude.includes(subject.id)
  );

  // Compute the general average without the subject
  const averageWithoutSubject = average(undefined, subjectsWithoutSubject);

  // Compute the impact
  if (averageWithSubject !== null && averageWithoutSubject !== null) {
    const difference = averageWithSubject - averageWithoutSubject;
    let percentageChange: number | null = null;
    if (averageWithoutSubject !== 0) {
      percentageChange = (difference / averageWithoutSubject) * 100;
    }
    return { difference, percentageChange };
  } else {
    return null;
  }
}

// Logic validated ✅
// This function returns an array of the IDs of all the parents of a subject (including ancestors up to the root, not including the subject itself)
export function getParents(subjects: Subject[], subjectId: string): string[] {
  const parents: string[] = [];
  let currentSubject = subjects.find((s) => s.id === subjectId);

  while (currentSubject && currentSubject.parentId !== null) {
    parents.push(currentSubject.parentId);
    currentSubject = subjects.find((s) => s.id === currentSubject?.parentId);
  }

  return parents;
}

// Logic validated ✅
// Create dates array from start date to end date with a specific interval
export function createDateRange(
  start: Date,
  end: Date,
  interval: number
): Date[] {
  const dates: Date[] = [];
  let currentDate = new Date(start);

  while (currentDate <= end) {
    dates.push(new Date(currentDate));
    currentDate.setDate(currentDate.getDate() + interval);
  }

  return dates;
}

// Improved getTrend function to use actual dates
// Get trend of the average over time
export function getTrend(data: { date: Date; average: number | null }[]): number {
  const filteredData = data.filter((entry) => entry.average !== null) as {
    date: Date;
    average: number;
  }[];

  const n = filteredData.length;
  if (n === 0) {
    return 0;
  }

  // Normalize the dates to avoid large numbers
  const firstTimestamp = filteredData[0].date.getTime();
  const xValues = filteredData.map(
    (entry) => (entry.date.getTime() - firstTimestamp) / (1000 * 3600 * 24)
  ); // Convert to days
  const yValues = filteredData.map((entry) => entry.average);

  const sumX = xValues.reduce((acc, x) => acc + x, 0);
  const sumY = yValues.reduce((acc, y) => acc + y, 0);
  const sumXY = xValues.reduce((acc, x, i) => acc + x * yValues[i], 0);
  const sumX2 = xValues.reduce((acc, x) => acc + x ** 2, 0);

  const numerator = n * sumXY - sumX * sumY;
  const denominator = n * sumX2 - sumX ** 2;

  if (denominator === 0) {
    return 0; // Cannot compute slope
  }

  const slope = numerator / denominator;

  return slope;
}

// Calculate the trend of a subject average over time
export function getSubjectTrend(
  subjects: Subject[],
  subjectId: string,
  startDate: Date,
  endDate: Date
): number | null {
  const averages = averageOverTime(subjects, subjectId, startDate, endDate);

  if (averages.every((avg) => avg === null)) {
    return null;
  }

  const dates = createDateRange(startDate, endDate, 1);

  const data = averages.map((avg, index) => ({
    date: dates[index],
    average: avg,
  }));

  const trend = getTrend(data);

  return trend;
}

// Find the subject with the best (most positive) trend
export function getBestTrendSubject(
  subjects: Subject[],
  startDate: Date,
  endDate: Date,
  isMainSubject: boolean = false
): {bestSubject: Subject, bestTrend: number} | null {
  let bestSubject: Subject | null = null;
  let bestTrend: number | null = null;

  let filteredSubjects = subjects;
  if (isMainSubject) {
    filteredSubjects = subjects.filter((s) => s.isMainSubject);
  }

  for (const subject of filteredSubjects) {
    const averages = averageOverTime(subjects, subject.id, startDate, endDate);

    if (averages.every((avg) => avg === null)) {
      continue; // Skip subjects with no averages
    }

    const dates = createDateRange(startDate, endDate, 1);

    const data = averages.map((avg, index) => ({
      date: dates[index],
      average: avg,
    }));

    const trend = getTrend(data);

    if (trend !== null && (bestTrend === null || trend > bestTrend)) {
      bestTrend = trend;
      bestSubject = subject;
    }
  }

  if (bestSubject === null || bestTrend === null) {
    return null;
  }
  console.log(bestSubject, bestTrend);
  return { bestSubject, bestTrend };
}

// Find the subject with the worst (most negative) trend
export function getWorstTrendSubject(
  subjects: Subject[],
  startDate: Date,
  endDate: Date,
  isMainSubject: boolean = false
): {worstSubject: Subject, worstTrend: number} | null {
  let worstSubject: Subject | null = null;
  let worstTrend: number | null = null;

  let filteredSubjects = subjects;
  if (isMainSubject) {
    filteredSubjects = subjects.filter((s) => s.isMainSubject);
  }

  for (const subject of filteredSubjects) {
    const averages = averageOverTime(subjects, subject.id, startDate, endDate);

    if (averages.every((avg) => avg === null)) {
      continue; // Skip subjects with no averages
    }

    const dates = createDateRange(startDate, endDate, 1);

    const data = averages.map((avg, index) => ({
      date: dates[index],
      average: avg,
    }));

    const trend = getTrend(data);

    if (trend !== null && (worstTrend === null || trend < worstTrend)) {
      worstTrend = trend;
      worstSubject = subject;
    }
  }
  if (worstSubject === null || worstTrend === null) {
    return null;
  }
  console.log(worstSubject, worstTrend);
  return { worstSubject, worstTrend }; 
}

// Create a function that returns an array containing each date there is a new grade as parameter it takes the subjects array 
export function getGradeDates(subjects: Subject[], subjectId?: string): Date[] {
  const dates: Date[] = [];
  // for each date check if there is a grade where the passedAt date is equal to the date

  if (subjectId) {
    const subject = subjects.find((s) => s.id === subjectId);
    if (!subject) return dates;

    subject.grades.forEach((grade) => {
      const passedAt = new Date(grade.passedAt);
      if (!dates.includes(passedAt)) {
        dates.push(passedAt);
      }
    });

    const childrenIds = getChildren(subjects, subjectId);
    const children = subjects.filter((s) => childrenIds.includes(s.id));

    children.forEach((child) => {
      child.grades.forEach((grade) => {
        const passedAt = new Date(grade.passedAt);
        if (!dates.includes(passedAt)) {
          dates.push(passedAt);
        }
      });
    });
  } else {
    subjects.forEach((subject) => {
      subject.grades.forEach((grade) => {
        const passedAt = new Date(grade.passedAt);
        if (!dates.includes(passedAt)) {
          dates.push(passedAt);
        }
      });
    });
  }
  return dates;
}<|MERGE_RESOLUTION|>--- conflicted
+++ resolved
@@ -3,7 +3,7 @@
 
 /**
  * TODO: Verify the consistency of the returned grades/averages values (e.g. null, 0, and more importantly, if we return the values *100 or not) (WE ARE DEALING WITH GRADES/COEFS AND OUTOF VALUES multiplied by 100 because we don't want to deal with floating numbers in the database but because this is a frontend function, we need to divide by 100 to get the real value)
-**/
+ **/
 
 export function average(
   subjectId: string | undefined,
@@ -105,17 +105,21 @@
 export function averageOverTime(
   subjects: Subject[],
   subjectId: string | undefined,
-<<<<<<< HEAD
   startDate: Date,
   endDate: Date
 ): (number | null)[] {
   const normalizedStartDate = startOfDay(startDate);
   const normalizedEndDate = startOfDay(endDate);
-  const gradeDates = getGradeDates(subjects, subjectId).filter((date) => date >= normalizedStartDate && date <= normalizedEndDate);
+  const gradeDates = getGradeDates(subjects, subjectId).filter(
+    (date) => date >= normalizedStartDate && date <= normalizedEndDate
+  );
   const dates = createDateRange(normalizedStartDate, normalizedEndDate, 1);
 
   return dates.map((date, index) => {
-    if (gradeDates.some((gradeDate) => gradeDate.getTime() === date.getTime()) || index === dates.length - 1) {
+    if (
+      gradeDates.some((gradeDate) => gradeDate.getTime() === date.getTime()) ||
+      index === dates.length - 1
+    ) {
       const subjectsWithGrades = subjects.map((subject) => ({
         ...subject,
         grades: subject.grades.filter(
@@ -125,19 +129,6 @@
       return average(subjectId, subjectsWithGrades);
     }
     return null;
-=======
-  dates: Date[]
-): number[] {
-  return dates.map((date) => {
-    const subjectsWithGrades = subjects.map((subject) => {
-      const grades = subject.grades.filter(
-        (grade) => new Date(grade.passedAt) <= date
-      );
-      return { ...subject, grades };
-    });
-
-    return average(subjectId, subjectsWithGrades) ?? 0;
->>>>>>> 7cb71900
   });
 }
 
@@ -145,20 +136,19 @@
 // Compute the average for each subject and return an array of objects with subject ID and its average
 export function getSubjectAverages(
   subjects: Subject[]
-<<<<<<< HEAD
 ): { id: string; average: number; isMainSubject: boolean }[] {
-=======
-): { id: string; average: number }[] {
->>>>>>> 7cb71900
   return subjects
     .map((subject) => {
       const averageValue = calculateAverageForSubject(subject, subjects);
       return averageValue !== null
-        ? { id: subject.id, average: averageValue, isMainSubject: subject.isMainSubject ?? false }
+        ? {
+            id: subject.id,
+            average: averageValue,
+            isMainSubject: subject.isMainSubject ?? false,
+          }
         : null;
     })
     .filter(
-<<<<<<< HEAD
       (
         entry
       ): entry is { id: string; average: number; isMainSubject: boolean } =>
@@ -180,36 +170,11 @@
   }
 
   const subjectAverage = average(subjectIdToCompare, subjects);
-=======
-      (entry): entry is { id: string; average: number } => entry !== null
-    );
-}
-
-// Get all subjects with the best average
-export function getBestSubjects(subjects: Subject[]): Subject[] {
-  const subjectAverages = getSubjectAverages(subjects);
-  const bestAverage = Math.max(
-    ...subjectAverages.map((entry) => entry.average)
-  );
-
-  return subjects.filter((subject) =>
-    subjectAverages.some(
-      (entry) => entry.id === subject.id && entry.average === bestAverage
-    )
-  );
-}
-
-// Get best subject average comparaison with the others main subjects (do the average of the main subjects and give what percentage higher the best subject is compared to the average of the main subjects)
-export function getBestSubjectAverageComparaison(subjects: Subject[]): number {
-  const mainSubjects = subjects.filter((subject) => subject.isMainSubject);
-  const mainSubjectsAverages = getSubjectAverages(mainSubjects);
->>>>>>> 7cb71900
 
   if (subjectAverage === null) {
     return null;
   }
 
-<<<<<<< HEAD
   let comparisonAverage: number | null = null;
 
   if (subjectsId && subjectsId.length > 0) {
@@ -222,7 +187,8 @@
       return null;
     }
 
-    comparisonAverage = averages.reduce((acc, avg) => acc + avg, 0) / averages.length;
+    comparisonAverage =
+      averages.reduce((acc, avg) => acc + avg, 0) / averages.length;
   } else if (isMainSubject) {
     const mainSubjects = subjects.filter(
       (s) => s.isMainSubject && s.id !== subjectIdToCompare
@@ -234,39 +200,9 @@
     if (averages.length === 0) {
       return null;
     }
-=======
-  const mainSubjectsAverage =
-    mainSubjectsAverages.reduce((acc, entry) => acc + entry.average, 0) /
-    mainSubjectsAverages.length;
-
-  const bestSubjects = getBestSubjects(subjects);
-  const bestSubjectAverage = Math.max(
-    ...bestSubjects.map(
-      (subject) => calculateAverageForSubject(subject, subjects) ?? 0
-    )
-  );
-
-  return (
-    ((bestSubjectAverage - mainSubjectsAverage) / mainSubjectsAverage) * 100
-  );
-}
-
-// Get all subjects with the worst average
-export function getWorstSubjects(subjects: Subject[]): Subject[] {
-  const subjectAverages = getSubjectAverages(subjects);
-  const worstAverage = Math.min(
-    ...subjectAverages.map((entry) => entry.average)
-  );
-
-  return subjects.filter((subject) =>
-    subjectAverages.some(
-      (entry) => entry.id === subject.id && entry.average === worstAverage
-    )
-  );
-}
->>>>>>> 7cb71900
-
-    comparisonAverage = averages.reduce((acc, avg) => acc + avg, 0) / averages.length;
+
+    comparisonAverage =
+      averages.reduce((acc, avg) => acc + avg, 0) / averages.length;
   } else {
     // Compare with all subjects excluding subjectIdToCompare
     const otherSubjects = subjects.filter((s) => s.id !== subjectIdToCompare);
@@ -278,38 +214,11 @@
       return null;
     }
 
-<<<<<<< HEAD
-    comparisonAverage = averages.reduce((acc, avg) => acc + avg, 0) / averages.length;
+    comparisonAverage =
+      averages.reduce((acc, avg) => acc + avg, 0) / averages.length;
   }
 
   const difference = subjectAverage - comparisonAverage;
-=======
-  if (mainSubjectsAverages.length === 0) {
-    // Handle the case where there are no main subjects
-    return 0; // or throw an error, or decide on an appropriate default value
-  }
-
-  const mainSubjectsAverage =
-    mainSubjectsAverages.reduce((acc, entry) => acc + entry.average, 0) /
-    mainSubjectsAverages.length;
-
-  const worstSubjects = getWorstSubjects(subjects);
-  const worstSubjectAverage = Math.min(
-    ...worstSubjects.map(
-      (subject) => calculateAverageForSubject(subject, subjects) ?? 0
-    )
-  );
-
-  return (
-    ((mainSubjectsAverage - worstSubjectAverage) / mainSubjectsAverage) * 100
-  );
-}
-
-// Get the best main subject or fallback to the best subject
-export function getBestMainSubject(subjects: Subject[]): Subject | null {
-  const mainSubjects = subjects.filter((subject) => subject.isMainSubject);
-  const bestMainSubjects = getBestSubjects(mainSubjects);
->>>>>>> 7cb71900
 
   let percentageChange: number | null = null;
   if (comparisonAverage !== 0) {
@@ -328,28 +237,18 @@
   let subjectAverages = getSubjectAverages(subjects);
 
   if (isMainSubject) {
-    subjectAverages = subjectAverages.filter((subject) => subject.isMainSubject);
-  }
-  
+    subjectAverages = subjectAverages.filter(
+      (subject) => subject.isMainSubject
+    );
+  }
+
   if (subjectAverages.length === 0) {
     return null;
   }
 
-<<<<<<< HEAD
-  const bestAverage = Math.max(...subjectAverages.map((entry) => entry.average));
-=======
-  const worstSubjects = getWorstSubjects(subjects);
-  return worstSubjects.length > 0 ? worstSubjects[0] : null;
-}
-
-// Get the best grade adjusted by outOf
-// Get the subject with the best average; if tied, pick the one with the highest coefficient
-export function getBestSubject(subjects: Subject[]): Subject | null {
-  const subjectAverages = getSubjectAverages(subjects);
   const bestAverage = Math.max(
     ...subjectAverages.map((entry) => entry.average)
   );
->>>>>>> 7cb71900
 
   // Filter subjects with the best average
   const bestSubjects = subjects.filter((subject) =>
@@ -379,7 +278,6 @@
 
 // Logic validated ✅
 // Get the subject with the worst average; if tied, pick the one with the highest coefficient
-<<<<<<< HEAD
 export function getWorstSubject(
   subjects: Subject[],
   isMainSubject: boolean = false
@@ -387,21 +285,18 @@
   let subjectAverages = getSubjectAverages(subjects);
 
   if (isMainSubject) {
-    subjectAverages = subjectAverages.filter((subject) => subject.isMainSubject);
+    subjectAverages = subjectAverages.filter(
+      (subject) => subject.isMainSubject
+    );
   }
 
   if (subjectAverages.length === 0) {
     return null;
   }
 
-  const worstAverage = Math.min(...subjectAverages.map((entry) => entry.average));
-=======
-export function getWorstSubject(subjects: Subject[]): Subject | null {
-  const subjectAverages = getSubjectAverages(subjects);
   const worstAverage = Math.min(
     ...subjectAverages.map((entry) => entry.average)
   );
->>>>>>> 7cb71900
 
   // Filter subjects with the worst average
   const worstSubjects = subjects.filter((subject) =>
@@ -431,7 +326,6 @@
 
 // Logic validated ✅ ATTENTION: Ensure to return the complete grade object
 // Get the best grade adjusted by outOf; if tied, pick the one with the highest coefficient
-<<<<<<< HEAD
 export function getBestGrade(subjects: Subject[]): {
   grade: number;
   outOf: number;
@@ -441,11 +335,6 @@
   passedAt: string;
   createdAt: string;
 } | null {
-=======
-export function getBestGrade(
-  subjects: Subject[]
-): { grade: number; outOf: number; subject: Subject; name: String } | null {
->>>>>>> 7cb71900
   let bestGrade = null;
 
   for (const subject of subjects) {
@@ -461,11 +350,8 @@
           percentage,
           coefficient,
           name: grade.name,
-<<<<<<< HEAD
           passedAt: grade.passedAt,
           createdAt: grade.createdAt,
-=======
->>>>>>> 7cb71900
         };
       } else if (percentage > bestGrade.percentage) {
         bestGrade = {
@@ -475,11 +361,8 @@
           percentage,
           coefficient,
           name: grade.name,
-<<<<<<< HEAD
           passedAt: grade.passedAt,
           createdAt: grade.createdAt,
-=======
->>>>>>> 7cb71900
         };
       } else if (percentage === bestGrade.percentage) {
         // If percentages are equal, compare coefficients
@@ -491,11 +374,8 @@
             percentage,
             coefficient,
             name: grade.name,
-<<<<<<< HEAD
             passedAt: grade.passedAt,
             createdAt: grade.createdAt,
-=======
->>>>>>> 7cb71900
           };
         }
       }
@@ -508,19 +388,15 @@
         outOf: bestGrade.outOf,
         subject: bestGrade.subject,
         name: bestGrade.name,
-<<<<<<< HEAD
         coefficient: bestGrade.coefficient,
         passedAt: bestGrade.passedAt,
         createdAt: bestGrade.createdAt,
-=======
->>>>>>> 7cb71900
       }
     : null;
 }
 
 // Logic validated ✅ ATTENTION: Ensure to return the complete grade object
 // Get the worst grade adjusted by outOf; if tied, pick the one with the highest coefficient
-<<<<<<< HEAD
 export function getWorstGrade(subjects: Subject[]): {
   grade: number;
   outOf: number;
@@ -530,11 +406,6 @@
   passedAt: string;
   createdAt: string;
 } | null {
-=======
-export function getWorstGrade(
-  subjects: Subject[]
-): { grade: number; outOf: number; subject: Subject; name: String } | null {
->>>>>>> 7cb71900
   let worstGrade = null;
 
   for (const subject of subjects) {
@@ -550,11 +421,8 @@
           percentage,
           coefficient,
           name: grade.name,
-<<<<<<< HEAD
           passedAt: grade.passedAt,
           createdAt: grade.createdAt,
-=======
->>>>>>> 7cb71900
         };
       } else if (percentage < worstGrade.percentage) {
         worstGrade = {
@@ -564,11 +432,8 @@
           percentage,
           coefficient,
           name: grade.name,
-<<<<<<< HEAD
           passedAt: grade.passedAt,
           createdAt: grade.createdAt,
-=======
->>>>>>> 7cb71900
         };
       } else if (percentage === worstGrade.percentage) {
         // If percentages are equal, compare coefficients
@@ -580,11 +445,8 @@
             percentage,
             coefficient,
             name: grade.name,
-<<<<<<< HEAD
             passedAt: grade.passedAt,
             createdAt: grade.createdAt,
-=======
->>>>>>> 7cb71900
           };
         }
       }
@@ -597,30 +459,27 @@
         outOf: worstGrade.outOf,
         subject: worstGrade.subject,
         name: worstGrade.name,
-<<<<<<< HEAD
         coefficient: worstGrade.coefficient,
         passedAt: worstGrade.passedAt,
         createdAt: worstGrade.createdAt,
-=======
->>>>>>> 7cb71900
       }
     : null;
 }
 
-<<<<<<< HEAD
 // Logic validated ✅ ATTENTION: Ensure to return the complete grade object
 // Get the best grade inside a specific subject and its children
 export function getBestGradeInSubject(
   subjects: Subject[],
   subjectId: string
-): { grade: number; outOf: number; subject: Subject; name: string, coefficient: number; passedAt: string; createdAt: string; } | null {
-=======
-// Get the best grade inside a specific subject and its childrens
-export function getBestGradeInSubject(
-  subjects: Subject[],
-  subjectId: string
-): { grade: number; outOf: number; subject: Subject; name: String } | null {
->>>>>>> 7cb71900
+): {
+  grade: number;
+  outOf: number;
+  subject: Subject;
+  name: string;
+  coefficient: number;
+  passedAt: string;
+  createdAt: string;
+} | null {
   const subject = subjects.find((s) => s.id === subjectId);
   if (!subject) return null;
 
@@ -631,20 +490,20 @@
   return bestGrade;
 }
 
-<<<<<<< HEAD
 // Logic validated ✅ ATTENTION: Ensure to return the complete grade object
 // Get the worst grade inside a specific subject and its children
 export function getWorstGradeInSubject(
   subjects: Subject[],
   subjectId: string
-): { grade: number; outOf: number; subject: Subject; name: string, coefficient: number; passedAt: string; createdAt: string; } | null {
-=======
-// Get the worst grade inside a specific subject and its childrens
-export function getWorstGradeInSubject(
-  subjects: Subject[],
-  subjectId: string
-): { grade: number; outOf: number; subject: Subject; name: String } | null {
->>>>>>> 7cb71900
+): {
+  grade: number;
+  outOf: number;
+  subject: Subject;
+  name: string;
+  coefficient: number;
+  passedAt: string;
+  createdAt: string;
+} | null {
   const subject = subjects.find((s) => s.id === subjectId);
   if (!subject) return null;
 
@@ -668,10 +527,7 @@
   return childrenIds;
 }
 
-<<<<<<< HEAD
-// Logic validated ✅
-=======
->>>>>>> 7cb71900
+// Logic validated ✅
 // Utility function to deep clone the subjects array
 function deepCloneSubjects(subjects: Subject[]): Subject[] {
   return subjects.map((subject) => ({
@@ -803,7 +659,9 @@
 
 // Improved getTrend function to use actual dates
 // Get trend of the average over time
-export function getTrend(data: { date: Date; average: number | null }[]): number {
+export function getTrend(
+  data: { date: Date; average: number | null }[]
+): number {
   const filteredData = data.filter((entry) => entry.average !== null) as {
     date: Date;
     average: number;
@@ -869,7 +727,7 @@
   startDate: Date,
   endDate: Date,
   isMainSubject: boolean = false
-): {bestSubject: Subject, bestTrend: number} | null {
+): { bestSubject: Subject; bestTrend: number } | null {
   let bestSubject: Subject | null = null;
   let bestTrend: number | null = null;
 
@@ -913,7 +771,7 @@
   startDate: Date,
   endDate: Date,
   isMainSubject: boolean = false
-): {worstSubject: Subject, worstTrend: number} | null {
+): { worstSubject: Subject; worstTrend: number } | null {
   let worstSubject: Subject | null = null;
   let worstTrend: number | null = null;
 
@@ -947,10 +805,10 @@
     return null;
   }
   console.log(worstSubject, worstTrend);
-  return { worstSubject, worstTrend }; 
-}
-
-// Create a function that returns an array containing each date there is a new grade as parameter it takes the subjects array 
+  return { worstSubject, worstTrend };
+}
+
+// Create a function that returns an array containing each date there is a new grade as parameter it takes the subjects array
 export function getGradeDates(subjects: Subject[], subjectId?: string): Date[] {
   const dates: Date[] = [];
   // for each date check if there is a grade where the passedAt date is equal to the date
