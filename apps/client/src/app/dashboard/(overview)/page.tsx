--- conflicted
+++ resolved
@@ -1,43 +1,16 @@
 "use client";
 
 import GlobalAverageChart from "@/components/charts/global-average-chart";
-import DataCard from "@/components/dashboard/data-card";
-import GradeValue from "@/components/dashboard/grade-value";
 import RecentGradesCard from "@/components/dashboard/recent-grades/recent-grades";
 import { ScrollArea, ScrollBar } from "@/components/ui/scroll-area";
 import { Separator } from "@/components/ui/separator";
 import { Tabs, TabsContent, TabsList, TabsTrigger } from "@/components/ui/tabs";
 import { apiClient } from "@/lib/api";
-<<<<<<< HEAD
-import { useQuery } from "@tanstack/react-query";
-import { Subject } from "@/types/subject";
-import { average, averageOverTime, getBestSubject, getWorstSubject, getBestGrade, getWorstGrade, getSubjectAverageComparison, getBestTrendSubject, getWorstTrendSubject } from "@/utils/average";
-import { 
-  PlusIcon,
-=======
 import { authClient } from "@/lib/auth";
 import { GetPeriodsResponse } from "@/types/get-periods-response";
 import { GetSubjectsResponse } from "@/types/get-subjects-response";
-import {
-  average,
-  averageOverTime,
-  getBestGrade,
-  getBestMainSubject,
-  getBestSubjectAverageComparaison,
-  getWorstGrade,
-  getWorstMainSubject,
-  getWorstSubjectAverageComparaison,
-} from "@/utils/average";
-import {
->>>>>>> 7cb71900
-  AcademicCapIcon,
-  ArrowTrendingDownIcon,
-  ArrowTrendingUpIcon,
-  MinusIcon,
-  PlusIcon,
-} from "@heroicons/react/24/outline";
 import { useQuery } from "@tanstack/react-query";
-import { useMemo } from "react";
+import DataCards from "./data-cards";
 
 /**
  * Vue d'ensemble des notes
@@ -69,126 +42,9 @@
     queryFn: async () => {
       const res = await apiClient.get("periods");
       const data = await res.json<GetPeriodsResponse>();
-      const periods = data.periods;
-
-      // // Add a "full year" period to the periods array
-      // if (data.periods && data.periods.length > 0) {
-      //   data.periods.push({
-      //     id: "full-year",
-      //     name: "Full year",
-      //     startAt: data.periods[0].startAt,
-      //     endAt: data.periods[data.periods.length - 1].endAt,
-      //     createdAt: new Date(),
-      //     userId: "system",
-      //   });
-      // } else {
-      //   // If there are no periods, create a "full year" period from the last 12 months
-      //   const endDate = new Date();
-      //   const startDate = new Date();
-      //   startDate.setMonth(startDate.getMonth() - 12);
-      //   data.periods.push({
-      //     id: "1",
-      //     name: "Full year",
-      //     startAt: startDate,
-      //     endAt: endDate,
-      //     createdAt: new Date(),
-      //     userId: "system",
-      //   });
-      // }
-
       return data.periods;
     },
   });
-
-  const averages = useMemo(() => {
-    if (isPending || isError) {
-      return [];
-    }
-
-    console.time("Calculating averages overtime");
-
-    // Calculate the start and end dates
-    const endDate = new Date();
-    const startDate = new Date();
-    startDate.setMonth(startDate.getMonth() - 3);
-
-    // Generate an array of dates
-    const dates = [];
-    for (
-      let dt = new Date(startDate);
-      dt <= endDate;
-      dt.setDate(dt.getDate() + 1)
-    ) {
-      dates.push(new Date(dt));
-    }
-
-    // Calculate the average grades over time
-    const averages = averageOverTime(subjects, undefined, dates);
-
-    console.timeEnd("Calculating averages overtime");
-
-    return averages;
-  }, [subjects]);
-
-  // Calculate the growth of the average over time
-  const growth = useMemo(() => {
-    const growth =
-      averages.length > 1
-        ? ((averages[averages.length - 1] - averages[0]) / averages[0]) * 100
-        : 0;
-
-    return growth;
-  }, [averages]);
-
-  // Calculate the best and worst subjects and grades
-  const {
-    bestSubject,
-    bestSubjectAverage,
-    bestSubjectAverageComparaison,
-    worstSubject,
-    worstSubjectAverage,
-    worstSubjectAverageComparaison,
-    bestGrade,
-    worstGrade,
-  } = useMemo(() => {
-    if (isPending || isError) {
-      return {
-        bestSubject: null,
-        bestSubjectAverage: null,
-        bestSubjectAverageComparaison: null,
-        worstSubject: null,
-        worstSubjectAverage: null,
-        worstSubjectAverageComparaison: null,
-        bestGrade: null,
-        worstGrade: null,
-      };
-    }
-
-    //calculate the percentage of growth of the average between the first and last date
-    const bestSubject = getBestMainSubject(subjects);
-    const bestSubjectAverage = average(bestSubject?.id, subjects);
-    const bestSubjectAverageComparaison =
-      getBestSubjectAverageComparaison(subjects);
-
-    const worstSubject = getWorstMainSubject(subjects);
-    const worstSubjectAverage = average(worstSubject?.id, subjects);
-    const worstSubjectAverageComparaison =
-      getWorstSubjectAverageComparaison(subjects);
-
-    const bestGrade = getBestGrade(subjects);
-    const worstGrade = getWorstGrade(subjects);
-
-    return {
-      bestSubject,
-      bestSubjectAverage,
-      bestSubjectAverageComparaison,
-      worstSubject,
-      worstSubjectAverage,
-      worstSubjectAverageComparaison,
-      bestGrade,
-      worstGrade,
-    };
-  }, [subjects]);
 
   // Loading State
   if (isPending || periodsIsPending) {
@@ -205,48 +61,6 @@
     );
   }
 
-<<<<<<< HEAD
-  // Calculate the start and end dates
-  const endDate = new Date();
-  const startDate = new Date();
-  startDate.setMonth(startDate.getMonth() - 3);
-
-  // Generate an array of dates
-  const dates = [];
-  for (
-    let dt = new Date(startDate);
-    dt <= endDate;
-    dt.setDate(dt.getDate() + 1)
-  ) {
-    dates.push(new Date(dt));
-  }
-
-  // Calculate the average grades over time
-  const averages = averageOverTime(subjects, undefined, startDate, endDate);
-
-  //calculate the percentage of growth of the average between the first and last date
-  const growth =
-    averages.length > 1
-      ? ((averages[averages.length - 1] - averages[0]) / averages[0]) * 100
-      : 0;
-
-  const bestSubject = getBestSubject(subjects, true);
-  const bestSubjectAverage = average(bestSubject?.id, subjects);
-  const bestSubjectAverageComparaison = getSubjectAverageComparison(subjects, bestSubject?.id, true)?.percentageChange;
-  const worstSubject = getWorstSubject(subjects, true);
-  const worstSubjectAverage = average(worstSubject?.id, subjects);
-  const worstSubjectAverageComparaison = getSubjectAverageComparison(subjects, worstSubject?.id, true)?.percentageChange;
-
-  const bestGrade = getBestGrade(subjects);
-  const worstGrade = getWorstGrade(subjects);
-
-  // 
-
-  const bestTrendSubject = getBestTrendSubject(subjects, startDate, endDate, true);
-  const worstTrendSubject = getWorstTrendSubject(subjects, startDate, endDate, true);
-
-=======
->>>>>>> 7cb71900
   return (
     <main className="flex flex-col gap-8 m-auto max-w-[2000px]">
       <div className="flex flex-wrap items-center justify-between">
@@ -296,210 +110,7 @@
               )
               .map((period) => (
                 <TabsContent key={period.id} value={period.id}>
-                  <div className="grid grid-cols-2 xl:grid-cols-5 gap-4 pb-4">
-                    <DataCard
-                      title="Overall average"
-                      icon={AcademicCapIcon}
-                      description={
-                        growth > 0
-                          ? `+${growth.toFixed(2)}% since the beginning`
-                          : growth < 0
-                          ? `${growth.toFixed(2)}% since the beginning`
-                          : "No growth since the beginning"
-                      }
-                    >
-                      <GradeValue
-                        value={(average(undefined, subjects) || 0) * 100}
-                        outOf={2000}
-                        size="xl"
-                      />
-                    </DataCard>
-
-                    <DataCard
-                      title="Best grade"
-                      icon={PlusIcon}
-                      description={
-                        bestGrade !== null
-                          ? `In ${bestGrade?.subject?.name} ? Impressive ! (${bestGrade?.name})`
-                          : "No best grade"
-                      }
-<<<<<<< HEAD
-                      size="xl"
-                    />
-                  </DataCard>
-
-                  <DataCard
-                    title="Best subject"
-                    icon={ArrowTrendingUpIcon}
-                    description={
-                      bestSubjectAverage !== null
-                        ? `${bestSubject?.name} is ${
-                            bestSubjectAverageComparaison?.toFixed(2) || "—"
-                          }% higher than other subjects`
-                        : "No best subject"
-                    }
-                  >
-                    <GradeValue
-                      value={
-=======
-                    >
-                      {bestGrade && (
-                        <GradeValue
-                          value={bestGrade.grade}
-                          outOf={bestGrade.outOf}
-                          size="xl"
-                        />
-                      )}
-                    </DataCard>
-
-                    <DataCard
-                      title="Best subject"
-                      icon={ArrowTrendingUpIcon}
-                      description={
->>>>>>> 7cb71900
-                        bestSubjectAverage !== null
-                          ? `${bestSubject?.name} is ${
-                              bestSubjectAverageComparaison.toFixed(2) || "—"
-                            }% higher than other subjects`
-                          : "No best subject"
-                      }
-<<<<<<< HEAD
-                      outOf={2000}
-                      size="xl"
-                    />
-                  </DataCard>
-
-                  <DataCard
-                    title="Worst Grade"
-                    icon={MinusIcon}
-                    description={
-                      worstGrade !== null
-                        ? `In ${worstGrade?.subject?.name} ? Yep that’s bad (${worstGrade?.name})`
-                        : "No worst grade"
-                    }
-                  >
-                    <GradeValue
-                      value={
-                        worstGrade !== null
-                          ? Number(worstGrade?.grade.toFixed(2)).toString()
-                          : "—"
-                      }
-                      outOf={
-=======
-                    >
-                      {bestSubjectAverage && (
-                        <GradeValue
-                          value={bestSubjectAverage * 100}
-                          outOf={2000}
-                          size="xl"
-                        />
-                      )}
-                    </DataCard>
-
-                    <DataCard
-                      title="Worst Grade"
-                      icon={MinusIcon}
-                      description={
->>>>>>> 7cb71900
-                        worstGrade !== null
-                          ? `In ${worstGrade?.subject?.name} ? Yep that’s bad (${worstGrade?.name})`
-                          : "No worst grade"
-                      }
-<<<<<<< HEAD
-                      size="xl"
-                    />
-                  </DataCard>
-                  <DataCard
-                    title="Worst subject"
-                    icon={ArrowTrendingDownIcon}
-                    description={
-                      worstSubjectAverage !== null
-                        ? `${worstSubject?.name} is ${
-                            worstSubjectAverageComparaison?.toFixed(2) || "—"
-                          }% lower than other subjects`
-                        : "No worst subject"
-                    }
-                  >
-                    <GradeValue
-                      value={
-=======
-                    >
-                      {worstGrade && (
-                        <GradeValue
-                          value={worstGrade.grade}
-                          outOf={worstGrade.outOf}
-                          size="xl"
-                        />
-                      )}
-                    </DataCard>
-                    <DataCard
-                      title="Worst subject"
-                      icon={ArrowTrendingDownIcon}
-                      description={
->>>>>>> 7cb71900
-                        worstSubjectAverage !== null
-                          ? `${worstSubject?.name} is ${
-                              worstSubjectAverageComparaison.toFixed(2) || "—"
-                            }% lower than other subjects`
-                          : "No worst subject"
-                      }
-<<<<<<< HEAD
-                      outOf={2000}
-                      size="xl"
-                    />
-                  </DataCard>
-                  <DataCard
-                    title="Best trend"
-                    icon={TrendingUpIcon}
-                    description={
-                      bestTrendSubject !== null
-                        ? `In ${bestTrendSubject?.bestSubject.name} ? Impressive !`
-                        : "No best trend"
-                    }
-                  >
-                    <p className="text-4xl font-bold">
-                      {bestTrendSubject !== null
-                        ? `+${bestTrendSubject?.bestTrend}`
-                        : "No best trend"}
-                    </p>
-                  </DataCard>
-                  <DataCard
-                    title="Worst trend"
-                    icon={ArrowTrendingDownIcon}
-                    description={
-                      worstTrendSubject !== null
-                        ? `In ${worstTrendSubject?.worstSubject.name} ? Yep that’s bad`
-                        : "No worst trend"
-                    }
-                  >
-                    <p className="text-4xl font-bold">
-                      {worstTrendSubject !== null
-                        ? `${worstTrendSubject?.worstTrend}`
-                        : "No worst trend"}
-                    </p>
-                  </DataCard>
-                </div>
-
-                <div className="grid grid-cols-1 lg:grid-cols-7 gap-4">
-                  {/* Evolution de la moyenne générale */}
-                  <GlobalAverageChart />
-
-                  {/* Dernières notes */}
-                  <RecentGradesCard />
-                </div>
-              </TabsContent>
-            ))}
-=======
-                    >
-                      {worstSubjectAverage && (
-                        <GradeValue
-                          value={worstSubjectAverage * 100}
-                          outOf={2000}
-                          size="xl"
-                        />
-                      )}
-                    </DataCard>
-                  </div>
+                  <DataCards period={period} subjects={subjects} />
 
                   <div className="grid grid-cols-1 lg:grid-cols-7 gap-4">
                     {/* Evolution de la moyenne générale */}
@@ -511,7 +122,6 @@
                 </TabsContent>
               ))}
         </div>
->>>>>>> 7cb71900
       </Tabs>
     </main>
   );
