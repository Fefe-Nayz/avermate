"use client";

import GlobalAverageChart from "@/components/charts/global-average-chart";
import RecentGradesCard from "@/components/dashboard/recent-grades/recent-grades";
import dashboardLoader from "@/components/skeleton/dashboard-loader";
import { ScrollArea, ScrollBar } from "@/components/ui/scroll-area";
import { Separator } from "@/components/ui/separator";
import { Tabs, TabsContent, TabsList, TabsTrigger } from "@/components/ui/tabs";
import { apiClient } from "@/lib/api";
import { authClient } from "@/lib/auth";
import { GetOrganizedSubjectsResponse } from "@/types/get-organized-subjects-response";
import { GetPeriodsResponse } from "@/types/get-periods-response";
import { GetSubjectsResponse } from "@/types/get-subjects-response";
import { Grade } from "@/types/grade";
import { useQuery } from "@tanstack/react-query";
import { Session, User } from "better-auth/types";
import { useEffect, useState } from "react";
import DataCards from "./data-cards";
<<<<<<< HEAD
=======
import dashboardLoader from "@/components/skeleton/dashboard-loader";
import { Grade } from "@/types/grade";
import Onboardding from "./onboarding/onboardding";
import {
  Select,
  SelectContent,
  SelectItem,
  SelectTrigger,
  SelectValue,
} from "@/components/ui/select";
>>>>>>> 5ab4d67b

/**
 * Vue d'ensemble des notes
 */
export default function OverviewPage() {
  const { data: session } = authClient.useSession() as unknown as {
    data: { session: Session; user: User };
  };

  const [selectedTab, setSelectedTab] = useState<string | null>(null);

  // Fetch subjects lists with grades from API
  const {
    data: subjects,
    isError,
    isPending,
  } = useQuery({
    queryKey: ["subjects"],
    queryFn: async () => {
      const res = await apiClient.get("subjects");
      const data = await res.json<GetSubjectsResponse>();
      return data.subjects;
    },
  });

  // Fetch periods from API
  const {
    data: periods,
    isError: periodsIsError,
    isPending: periodsIsPending,
  } = useQuery({
    queryKey: ["periods"],
    queryFn: async () => {
      const res = await apiClient.get("periods");
      const data = await res.json<GetPeriodsResponse>();
      return data.periods;
    },
  });

  // fetch subjects but organized by period
  const {
    data: organizedSubjects,
    isError: organizedSubjectsIsError,
    isPending: organizedSubjectsIsPending,
  } = useQuery({
    queryKey: ["subjects", "organized-by-periods"],
    queryFn: async () => {
      const res = await apiClient.get("subjects/organized-by-periods");
      const data = await res.json<GetOrganizedSubjectsResponse>();
      return data.periods;
    },
  });

  const {
    data: recentGrades,
    isError: isPendingRecentGrades,
    isPending: isErrorRecentGrades,
  } = useQuery({
    queryKey: ["recent-grades", "grades"],
    queryFn: async () => {
      const res = await apiClient.get(
        `grades?from=${new Date(
          Date.now() - 1000 * 60 * 60 * 24 * 14
        )}&limit=100`
      );

      const data = await res.json<{ grades: Grade[] }>();

      return data.grades;
    },
  });

  useEffect(() => {
    if (!periods) return;

    const savedTab = sessionStorage.getItem("selectedTab");

    if (savedTab) {
      setSelectedTab(savedTab);
    } else {
      const defaultTab =
        periods.find(
          (period) =>
            new Date(period.startAt) <= new Date() &&
            new Date(period.endAt) >= new Date()
        )?.id || "full-year";
      setSelectedTab(defaultTab);
    }
  }, [periods]);

  useEffect(() => {
    const handleBeforeUnload = () => {
      sessionStorage.removeItem("selectedTab");
    };

    window.addEventListener("beforeunload", handleBeforeUnload);

    return () => {
      window.removeEventListener("beforeunload", handleBeforeUnload);
    };
  }, []);

  // Loading State
  if (
    isPending ||
    periodsIsPending ||
    organizedSubjectsIsPending ||
    isPendingRecentGrades ||
    selectedTab === null
    // || true
  ) {
    return <div>{dashboardLoader()}</div>;
  }

  // Error State
  if (
    isError ||
    periodsIsError ||
    organizedSubjectsIsError ||
    isErrorRecentGrades
  ) {
    return (
      <div>
        <h2>Error</h2>
        <p>An error occurred while loading the subjects.</p>
      </div>
    );
  }

  // // Onboarding
  // if (
  //   (!subjects || subjects.length === 0) &&
  //   (!periods || periods.length === 0) &&
  //   session?.user?.createdAt &&
  //   new Date(session?.user?.createdAt).getTime() > Date.now() - 1000 * 60 * 60 * 24
  // ) {
  //   return (
  //     <div>
  //       {Onboardding()}
  //     </div>
  //   );
  // }

  const sortedPeriods = periods
    ?.slice()
    .sort(
      (a, b) => new Date(a.startAt).getTime() - new Date(b.startAt).getTime()
    );

  return (
    <main className="flex flex-col gap-8 m-auto max-w-[2000px]">
      <div className="flex flex-wrap items-center justify-between">
        <h1 className="text-3xl font-bold">Vue d&apos;ensemble</h1>
        <h1 className="text-3xl font-normal">
          Bonjour {session?.user?.name ? session?.user?.name.split(" ")[0] : ""}{" "}
          👋
        </h1>
      </div>

      <Separator />

      {/* Statistiques */}
      <Tabs
        defaultValue={
          // choose the period where we are currently in if it exists
          periods?.find(
            (period) =>
              new Date(period.startAt).getTime() <= new Date().getTime() &&
              new Date(period.endAt).getTime() >= new Date().getTime()
          )?.id || "full-year"
        }
        value={selectedTab}
        onValueChange={(value) => {
          setSelectedTab(value);
          sessionStorage.setItem("selectedTab", value);
        }}
      >
        <div className="flex flex-col gap-4">
          <div className="hidden md:flex gap-4">
            <ScrollArea>
              <div className="flex w-full">
                <TabsList className="flex">
                  {periods?.map((period) => (
                    <TabsTrigger key={period.id} value={period.id}>
                      {period.name}
                    </TabsTrigger>
                  ))}

<<<<<<< HEAD
                <TabsTrigger value="full-year">Toute l&apos;année</TabsTrigger>
              </TabsList>
            </div>
=======
                  <TabsTrigger value="full-year">Toute l'année</TabsTrigger>
                </TabsList>
              </div>
>>>>>>> 5ab4d67b

              <ScrollBar orientation="horizontal" />
            </ScrollArea>
          </div>
          <div className="flex md:hidden">
            <Select
              value={selectedTab}
              onValueChange={(value) => {
                setSelectedTab(value);
                sessionStorage.setItem("selectedTab", value);
              }}
            >
              <SelectTrigger>
                <SelectValue>
                  {periods?.find((period) => period.id === selectedTab)?.name ||
                    "Toute l'année"}
                </SelectValue>
              </SelectTrigger>
              <SelectContent>
              {periods?.map((period) => (
                <SelectItem key={period.id} value={period.id}>
                  {period.name}
                </SelectItem>
              ))}
                <SelectItem value="full-year">Toute l'année</SelectItem>
              </SelectContent>
            </Select>
          </div>

          {periods &&
            periods.length > 0 &&
            periods
              .sort(
                (a, b) =>
                  new Date(a.startAt).getTime() - new Date(b.startAt).getTime()
              )
              .map((period) => (
                <TabsContent key={period.id} value={period.id}>
                  <DataCards
                    period={period}
                    subjects={
                      organizedSubjects?.find((p) => p.period.id === period.id)
                        ?.subjects || []
                    }
                  />

                  <div className="grid grid-cols-1 lg:grid-cols-7 gap-4">
                    {/* Evolution de la moyenne générale */}
                    <GlobalAverageChart
                      subjects={
                        organizedSubjects?.find(
                          (p) => p.period.id === period.id
                        )?.subjects || []
                      }
                      period={
                        organizedSubjects?.find(
                          (p) => p.period.id === period.id
                        )?.period || {
                          id: "full-year",
                          name: "Toute l&apos;année",
                          startAt:
                            sortedPeriods && sortedPeriods.length > 0
                              ? sortedPeriods[0].startAt
                              : new Date(
                                  new Date().getFullYear(),
                                  8,
                                  1
                                ).toISOString(),
                          endAt:
                            sortedPeriods && sortedPeriods.length > 0
                              ? sortedPeriods[sortedPeriods.length - 1].endAt
                              : new Date(
                                  new Date().getFullYear() + 1,
                                  5,
                                  30
                                ).toISOString(),
                          userId: "",
                          createdAt: "",
                        }
                      }
                    />

                    {/* Dernières notes */}
                    <RecentGradesCard recentGrades={recentGrades} />
                  </div>
                </TabsContent>
              ))}
          <TabsContent value="full-year">
            <DataCards
              subjects={subjects || []}
              period={{
                id: "full-year",
                name: "Toute l&apos;année",
                startAt:
                  sortedPeriods && sortedPeriods.length > 0
                    ? sortedPeriods[0].startAt
                    : new Date(new Date().getFullYear(), 8, 1).toISOString(),
                endAt:
                  sortedPeriods && sortedPeriods.length > 0
                    ? sortedPeriods[sortedPeriods.length - 1].endAt
                    : new Date(
                        new Date().getFullYear() + 1,
                        5,
                        30
                      ).toISOString(),
                userId: "",
                createdAt: "",
              }}
            />

            <div className="grid grid-cols-1 lg:grid-cols-7 gap-4">
              <GlobalAverageChart
                subjects={subjects || []}
                period={{
                  id: "full-year",
                  name: "Toute l&apos;année",
                  startAt:
                    sortedPeriods && sortedPeriods.length > 0
                      ? sortedPeriods[0].startAt
                      : new Date(new Date().getFullYear(), 8, 1).toISOString(),
                  endAt:
                    sortedPeriods && sortedPeriods.length > 0
                      ? sortedPeriods[sortedPeriods.length - 1].endAt
                      : new Date(
                          new Date().getFullYear() + 1,
                          5,
                          30
                        ).toISOString(),
                  userId: "",
                  createdAt: "",
                }}
              />
              <RecentGradesCard recentGrades={recentGrades} />
            </div>
          </TabsContent>
        </div>
      </Tabs>
    </main>
  );
}<|MERGE_RESOLUTION|>--- conflicted
+++ resolved
@@ -2,7 +2,6 @@
 
 import GlobalAverageChart from "@/components/charts/global-average-chart";
 import RecentGradesCard from "@/components/dashboard/recent-grades/recent-grades";
-import dashboardLoader from "@/components/skeleton/dashboard-loader";
 import { ScrollArea, ScrollBar } from "@/components/ui/scroll-area";
 import { Separator } from "@/components/ui/separator";
 import { Tabs, TabsContent, TabsList, TabsTrigger } from "@/components/ui/tabs";
@@ -11,13 +10,10 @@
 import { GetOrganizedSubjectsResponse } from "@/types/get-organized-subjects-response";
 import { GetPeriodsResponse } from "@/types/get-periods-response";
 import { GetSubjectsResponse } from "@/types/get-subjects-response";
-import { Grade } from "@/types/grade";
 import { useQuery } from "@tanstack/react-query";
 import { Session, User } from "better-auth/types";
 import { useEffect, useState } from "react";
 import DataCards from "./data-cards";
-<<<<<<< HEAD
-=======
 import dashboardLoader from "@/components/skeleton/dashboard-loader";
 import { Grade } from "@/types/grade";
 import Onboardding from "./onboarding/onboardding";
@@ -28,7 +24,6 @@
   SelectTrigger,
   SelectValue,
 } from "@/components/ui/select";
->>>>>>> 5ab4d67b
 
 /**
  * Vue d'ensemble des notes
@@ -217,43 +212,12 @@
                     </TabsTrigger>
                   ))}
 
-<<<<<<< HEAD
                 <TabsTrigger value="full-year">Toute l&apos;année</TabsTrigger>
               </TabsList>
             </div>
-=======
-                  <TabsTrigger value="full-year">Toute l'année</TabsTrigger>
-                </TabsList>
-              </div>
->>>>>>> 5ab4d67b
-
-              <ScrollBar orientation="horizontal" />
-            </ScrollArea>
-          </div>
-          <div className="flex md:hidden">
-            <Select
-              value={selectedTab}
-              onValueChange={(value) => {
-                setSelectedTab(value);
-                sessionStorage.setItem("selectedTab", value);
-              }}
-            >
-              <SelectTrigger>
-                <SelectValue>
-                  {periods?.find((period) => period.id === selectedTab)?.name ||
-                    "Toute l'année"}
-                </SelectValue>
-              </SelectTrigger>
-              <SelectContent>
-              {periods?.map((period) => (
-                <SelectItem key={period.id} value={period.id}>
-                  {period.name}
-                </SelectItem>
-              ))}
-                <SelectItem value="full-year">Toute l'année</SelectItem>
-              </SelectContent>
-            </Select>
-          </div>
+
+            <ScrollBar orientation="horizontal" />
+          </ScrollArea>
 
           {periods &&
             periods.length > 0 &&
