--- conflicted
+++ resolved
@@ -5,11 +5,7 @@
 import { Toaster } from "@/components/ui/toaster";
 import { cn } from "@/lib/utils";
 import ThemeProvider from "@/providers/theme-provider";
-import { Gabarito, Inter } from "next/font/google";
-
-const inter = Inter({
-  subsets: ["latin"],
-});
+import { Gabarito } from "next/font/google";
 
 const gabarito = Gabarito({
   subsets: ["latin"],
@@ -27,11 +23,7 @@
   children: React.ReactNode;
 }>) {
   return (
-<<<<<<< HEAD
     <html lang="en" suppressHydrationWarning>
-=======
-    <html lang="en">
->>>>>>> b3fd425f
       <head>
         <link rel="manifest" href="/manifest.webmanifest" />
       </head>
