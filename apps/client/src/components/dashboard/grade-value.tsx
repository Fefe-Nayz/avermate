--- conflicted
+++ resolved
@@ -11,11 +11,6 @@
   outOf: number;
   size?: "sm" | "xl";
 }) {
-<<<<<<< HEAD
-  // decimals is giving the number of decimal detected in the value
-  const decimals = formatGradeValue(value).toString().split(".")[1]?.length || 0;
-=======
->>>>>>> 0cca0add
   return (
     <div className="flex items-center gap-1 whitespace-nowrap">
       <p
