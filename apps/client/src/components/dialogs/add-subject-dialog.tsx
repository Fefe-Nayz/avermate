"use client";

import { useState } from "react";
import { AddSubjectForm } from "../forms/add-subject-form";
import {
  Credenza,
  CredenzaBody,
  CredenzaClose,
  CredenzaContent,
  CredenzaDescription,
  CredenzaFooter,
  CredenzaHeader,
  CredenzaTitle,
  CredenzaTrigger,
} from "@/components/ui/credenza";

export default function AddSubjectCredenza({
  children,
}: {
  children: React.ReactNode;
}) {
  const [open, setOpen] = useState(false);

  return (
<<<<<<< HEAD
    <Dialog open={open} onOpenChange={setOpen}>
      <DialogTrigger className="flex items-center" asChild>
=======
    <Credenza open={open} onOpenChange={setOpen}>
      <CredenzaTrigger className="flex items-center" asChild>
>>>>>>> 5ab4d67b
        {children}
      </CredenzaTrigger>

<<<<<<< HEAD
      <DialogContent>
        <DialogHeader>
          <DialogTitle>Ajouter une matière</DialogTitle>
          <DialogDescription>
            Créer une nouvelle matière avant d&apos;ajouter des notes.
          </DialogDescription>
        </DialogHeader>
=======
      <CredenzaContent className="px-4 py-4">
        <CredenzaHeader>
          <CredenzaTitle>Ajouter une matière</CredenzaTitle>
          <CredenzaDescription>
            Créer une nouvelle matière avant d'ajouter des notes.
          </CredenzaDescription>
        </CredenzaHeader>
>>>>>>> 5ab4d67b

        <AddSubjectForm close={() => setOpen(false)} />
      </CredenzaContent>
    </Credenza>
  );
}<|MERGE_RESOLUTION|>--- conflicted
+++ resolved
@@ -1,18 +1,15 @@
 "use client";
 
-import { useState } from "react";
-import { AddSubjectForm } from "../forms/add-subject-form";
 import {
   Credenza,
-  CredenzaBody,
-  CredenzaClose,
   CredenzaContent,
   CredenzaDescription,
-  CredenzaFooter,
   CredenzaHeader,
   CredenzaTitle,
   CredenzaTrigger,
 } from "@/components/ui/credenza";
+import { useState } from "react";
+import { AddSubjectForm } from "../forms/add-subject-form";
 
 export default function AddSubjectCredenza({
   children,
@@ -22,33 +19,18 @@
   const [open, setOpen] = useState(false);
 
   return (
-<<<<<<< HEAD
-    <Dialog open={open} onOpenChange={setOpen}>
-      <DialogTrigger className="flex items-center" asChild>
-=======
     <Credenza open={open} onOpenChange={setOpen}>
       <CredenzaTrigger className="flex items-center" asChild>
->>>>>>> 5ab4d67b
         {children}
       </CredenzaTrigger>
 
-<<<<<<< HEAD
-      <DialogContent>
-        <DialogHeader>
-          <DialogTitle>Ajouter une matière</DialogTitle>
-          <DialogDescription>
-            Créer une nouvelle matière avant d&apos;ajouter des notes.
-          </DialogDescription>
-        </DialogHeader>
-=======
       <CredenzaContent className="px-4 py-4">
         <CredenzaHeader>
           <CredenzaTitle>Ajouter une matière</CredenzaTitle>
           <CredenzaDescription>
-            Créer une nouvelle matière avant d'ajouter des notes.
+            Créer une nouvelle matière avant d&apos;ajouter des notes.
           </CredenzaDescription>
         </CredenzaHeader>
->>>>>>> 5ab4d67b
 
         <AddSubjectForm close={() => setOpen(false)} />
       </CredenzaContent>
