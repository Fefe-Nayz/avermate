--- conflicted
+++ resolved
@@ -2,6 +2,8 @@
 
 import {
   Credenza,
+  CredenzaBody,
+  CredenzaClose,
   CredenzaContent,
   CredenzaDescription,
   CredenzaHeader,
@@ -41,24 +43,16 @@
     //   </Dialog>
     <Credenza open={open} onOpenChange={setOpen}>
       <CredenzaTrigger asChild>{children}</CredenzaTrigger>
-<<<<<<< HEAD
-      <CredenzaContent className="px-4 py-4">
-=======
       <CredenzaContent className="max-h-screen h-full ">
->>>>>>> b3fd425f
         <CredenzaHeader>
           <CredenzaTitle>Ajouter une note</CredenzaTitle>
           <CredenzaDescription>
             Commencer à suivre votre évolution.
           </CredenzaDescription>
         </CredenzaHeader>
-<<<<<<< HEAD
-        <AddGradeForm close={() => setOpen(false)} />
-=======
         <CredenzaBody className="px-4 py-6 max-h-[100%] overflow-auto">
           <AddGradeForm close={() => setOpen(false)} />
         </CredenzaBody>
->>>>>>> b3fd425f
       </CredenzaContent>
     </Credenza>
     // </div>
