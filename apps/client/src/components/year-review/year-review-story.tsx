--- conflicted
+++ resolved
@@ -32,7 +32,6 @@
 
     useEffect(() => {
         const updateZoom = () => {
-<<<<<<< HEAD
             let detectedZoom = 1;
 
             // Detect browser
@@ -59,41 +58,6 @@
                 detectedZoom = window.outerWidth / window.innerWidth;
             }
 
-=======
-            // Method: Use screen.width vs window.innerWidth
-            // screen.width = physical screen width (constant)
-            // window.innerWidth = viewport width in CSS pixels (changes with zoom)
-            // At 100% zoom: innerWidth ≈ screen.width (minus browser chrome)
-            // At 200% zoom: innerWidth ≈ screen.width / 2
-
-            let detectedZoom = 1;
-
-            if (window.screen && window.screen.width && window.innerWidth) {
-                // Calculate zoom: higher zoom = smaller innerWidth
-                // We need to account for browser chrome (toolbars, etc.)
-                // A reasonable assumption is that at 100% zoom, innerWidth is ~95-100% of screen.width
-                // So we normalize based on that
-
-                const screenWidth = window.screen.width;
-                const innerWidth = window.innerWidth;
-
-                // The raw ratio
-                const rawZoom = screenWidth / innerWidth;
-
-                // Normalize: at 100% zoom on most setups, this ratio is ~1.0-1.1
-                // We assume if ratio is close to 1, that's 100% zoom
-                // This is imperfect but works well in practice
-                detectedZoom = rawZoom;
-            }
-
-            // Fallback/refinement using devicePixelRatio for subpixel accuracy
-            // devicePixelRatio changes with zoom on most browsers
-            const dpr = window.devicePixelRatio || 1;
-            // On a standard display at 100% zoom, dpr is 1
-            // On Retina at 100% zoom, dpr is 2
-            // We can use dpr changes relative to screen.deviceXDPI if available
-
->>>>>>> c6d1e48f
             // Clamp to reasonable values
             detectedZoom = Math.max(0.1, Math.min(10, detectedZoom));
 
@@ -103,11 +67,7 @@
         updateZoom();
         window.addEventListener('resize', updateZoom);
 
-<<<<<<< HEAD
         // Also listen to visualViewport resize if available
-=======
-        // Also listen to visualViewport resize if available (for pinch zoom on mobile)
->>>>>>> c6d1e48f
         if (window.visualViewport) {
             window.visualViewport.addEventListener('resize', updateZoom);
         }
@@ -678,7 +638,8 @@
                     initial={{ opacity: 0, y: -20 }}
                     animate={{ opacity: 1, y: 0 }}
                     transition={{ delay: 0.2 }}
-                    className="inline-flex items-center gap-2 px-4 py-2 bg-orange-500/20 rounded-full border border-orange-500/40 text-orange-300 mb-8"
+                    className="inline-flex items-center gap-2 px-4 py-2 bg-orange-500/20 rounded-full text-orange-300 mb-8"
+                    style={{ boxShadow: 'inset 0 0 0 1px rgba(249, 115, 22, 0.4)' }}
                 >
                     <div className="text-lg">🔥</div>
                     <span className="font-bold text-sm uppercase tracking-wider">On Fire!</span>
@@ -961,24 +922,81 @@
     );
 }
 
+// Helper to get confetti colors based on award color
+const getAwardConfettiColors = (colorClass: string): string[] => {
+    if (colorClass.includes('yellow')) return ['#fbbf24', '#f59e0b', '#ffffff'];
+    if (colorClass.includes('red')) return ['#ef4444', '#dc2626', '#ffffff'];
+    if (colorClass.includes('orange')) return ['#f97316', '#ea580c', '#ffffff'];
+    if (colorClass.includes('green')) return ['#22c55e', '#16a34a', '#ffffff'];
+    if (colorClass.includes('purple')) return ['#a855f7', '#9333ea', '#ffffff'];
+    if (colorClass.includes('pink')) return ['#ec4899', '#db2777', '#ffffff'];
+    if (colorClass.includes('cyan')) return ['#06b6d4', '#0891b2', '#ffffff'];
+    if (colorClass.includes('teal')) return ['#14b8a6', '#0d9488', '#ffffff'];
+    return ['#3b82f6', '#2563eb', '#ffffff']; // blue default
+};
+
+// Helper to get box-shadow color based on award color
+const getAwardBorderColor = (colorClass: string): string => {
+    if (colorClass.includes('yellow')) return 'rgba(234, 179, 8, 0.2)';
+    if (colorClass.includes('red')) return 'rgba(239, 68, 68, 0.2)';
+    if (colorClass.includes('orange')) return 'rgba(249, 115, 22, 0.2)';
+    if (colorClass.includes('green')) return 'rgba(34, 197, 94, 0.2)';
+    if (colorClass.includes('purple')) return 'rgba(168, 85, 247, 0.2)';
+    if (colorClass.includes('pink')) return 'rgba(236, 72, 153, 0.2)';
+    if (colorClass.includes('cyan')) return 'rgba(6, 182, 212, 0.2)';
+    if (colorClass.includes('teal')) return 'rgba(20, 184, 166, 0.2)';
+    return 'rgba(59, 130, 246, 0.2)'; // blue default
+};
+
 function AwardRevealSlide({ stats }: SlideProps) {
+    const canvasRef = useRef<HTMLCanvasElement>(null);
+    const confettiInstanceRef = useRef<ReturnType<typeof confetti.create> | null>(null);
     const award = stats.award || DEFAULT_AWARD;
     const Icon = awardIcons[award.icon] || Plane;
 
     useEffect(() => {
+        // Create a confetti instance bound to our canvas inside the story
+        if (canvasRef.current && !confettiInstanceRef.current) {
+            confettiInstanceRef.current = confetti.create(canvasRef.current, {
+                resize: false,
+                useWorker: true,
+            });
+        }
+
+        // Fire confetti with award accent colors after a delay
         const timer = setTimeout(() => {
-            confetti({
-                particleCount: 200,
-                spread: 100,
-                origin: { y: 0.6 },
-                colors: ['#FFD700', '#FFA500', '#ffffff']
-            });
+            if (confettiInstanceRef.current) {
+                confettiInstanceRef.current({
+                    particleCount: 180,
+                    spread: 70,
+                    origin: { x: 0.5, y: 0.5 },
+                    colors: getAwardConfettiColors(award.color),
+                    startVelocity: 45,
+                    gravity: 0.8,
+                    ticks: 300,
+                });
+            }
         }, 600);
-        return () => clearTimeout(timer);
-    }, []);
+
+        return () => {
+            clearTimeout(timer);
+            if (confettiInstanceRef.current) {
+                confettiInstanceRef.current.reset();
+            }
+        };
+    }, [award.color]);
 
     return (
         <div className="flex flex-col items-center justify-center h-full text-center p-6 bg-black text-white relative overflow-hidden">
+            {/* Confetti canvas - fixed to canonical dimensions */}
+            <canvas
+                ref={canvasRef}
+                width={CANONICAL_WIDTH}
+                height={CANONICAL_HEIGHT}
+                className="absolute inset-0 pointer-events-none z-20"
+                style={{ width: '100%', height: '100%' }}
+            />
+
             {/* Shiny Gold Background */}
             <div className="absolute inset-0 bg-gradient-to-tr from-yellow-400/50 via-black to-yellow-400/50" />
 
@@ -989,7 +1007,7 @@
                 transition={{ delay: 0.3 }}
                 className="relative z-10 mb-8 flex flex-col items-center gap-2"
             >
-                <div className="p-3 bg-yellow-500/20 rounded-full border border-yellow-500/30 mb-2">
+                <div className="p-3 bg-yellow-500/20 rounded-full mb-2" style={{ boxShadow: 'inset 0 0 0 1px rgba(234, 179, 8, 0.3)' }}>
                     <Trophy className="w-6 h-6 text-yellow-400" />
                 </div>
                 <h2 className="text-2xl font-bold text-zinc-100">Your Award</h2>
@@ -999,7 +1017,8 @@
                 initial={{ scale: 0.5, opacity: 0, rotateY: 90 }}
                 animate={{ scale: 1, opacity: 1, rotateY: 0 }}
                 transition={{ duration: 0.8, type: "spring", bounce: 0.3 }}
-                className={cn("relative z-10 rounded-lg p-2.5 w-full max-w-sm shadow-[0_20px_50px_rgba(0,0,0,0.5)] flex items-center justify-between border bg-[#161b22]", award.bg)}
+                className={cn("relative z-10 rounded-lg p-2.5 w-full max-w-sm shadow-[0_20px_50px_rgba(0,0,0,0.5)] flex items-center justify-between bg-[#161b22]", award.bg.replace(/border-[a-z]+-[0-9]+\/[0-9]+/g, ''))}
+                style={{ boxShadow: `0 20px 50px rgba(0,0,0,0.5), inset 0 0 0 1px ${getAwardBorderColor(award.color)}` }}
             >
                 <div className="flex flex-col items-start text-left">
                     <motion.div
@@ -1183,42 +1202,6 @@
                     </div>
                 </div>
 
-<<<<<<< HEAD
-                {/* Mini Heatmap Visual (Real Data) - sized for canonical viewport */}
-                <div className="w-full bg-[#161b22] rounded-xl p-3 mb-3 shrink-0" style={{ boxShadow: 'inset 0 0 0 1px rgba(255, 255, 255, 0.1)' }}>
-                    <div className="w-full">
-                        <div
-                            className="flex gap-[1px] w-full"
-                        >
-                            {weeks.map((week, weekIndex) => (
-                                <div
-                                    key={weekIndex}
-                                    className="flex-1 flex flex-col gap-[1px]"
-                                >
-                                    {week.map((day, dayIndex) => (
-                                        <div
-                                            key={`${weekIndex}-${dayIndex}`}
-                                            className={cn(
-                                                "w-full aspect-square rounded-full",
-                                                !day ? "bg-transparent" :
-                                                    day.count === 0 ? "bg-[#161b22]" :
-                                                        day.count === 1 ? "bg-[#1d2d60]" :
-                                                            day.count <= 3 ? "bg-[#2d4696]" :
-                                                                "bg-[#3e61d2]"
-                                            )}
-                                        />
-                                    ))}
-                                </div>
-                            ))}
-                        </div>
-                    </div>
-                    <div className="text-left text-[10px] text-[#8b949e] mt-1.5">
-                        {stats.gradesCount} grades in {year}
-                    </div>
-                </div>
-
-=======
->>>>>>> c6d1e48f
                 {/* Grid Layout - Flex grow to fill space */}
                 <motion.div
                     className="flex flex-col flex-1"
@@ -1227,23 +1210,8 @@
                     animate="show"
                 >
 
-<<<<<<< HEAD
-                    {/* Award Card - sized for canonical viewport */}
-                    {/* Using inline box-shadow instead of border class for consistent rendering */}
-                    <motion.div
-                        className={cn("col-span-2 rounded-lg p-3 flex items-center justify-between", award.bg.replace(/border-[a-z]+-[0-9]+\/[0-9]+/g, ''))}
-                        style={{ boxShadow: `inset 0 0 0 1px ${award.color.includes('yellow') ? 'rgba(234, 179, 8, 0.2)' : award.color.includes('red') ? 'rgba(239, 68, 68, 0.2)' : award.color.includes('orange') ? 'rgba(249, 115, 22, 0.2)' : award.color.includes('green') ? 'rgba(34, 197, 94, 0.2)' : award.color.includes('purple') ? 'rgba(168, 85, 247, 0.2)' : 'rgba(59, 130, 246, 0.2)'}` }}
-                        variants={item}
-                    >
-                        <div className="flex flex-col items-start text-left">
-                            <div className={cn("text-[10px] font-bold uppercase tracking-wider mb-0.5", award.color)}>
-                                {award.title}
-                            </div>
-                            <div className="text-xl font-bold text-white leading-tight">
-                                {award.desc}
-=======
                     {/* Mini Heatmap Visual (Real Data) - sized for canonical viewport */}
-                    <motion.div variants={item} className="w-full bg-[#161b22] border border-white/10 rounded-xl p-3 mb-3 shrink-0">
+                    <motion.div variants={item} className="w-full bg-[#161b22] rounded-xl p-3 mb-3 shrink-0" style={{ boxShadow: 'inset 0 0 0 1px rgba(255, 255, 255, 0.1)' }}>
                         <div className="w-full">
                             <div
                                 className="flex gap-[1px] w-full"
@@ -1268,7 +1236,6 @@
                                         ))}
                                     </div>
                                 ))}
->>>>>>> c6d1e48f
                             </div>
                         </div>
                         <div className="text-left text-[10px] text-[#8b949e] mt-1.5">
@@ -1333,7 +1300,7 @@
 
                     <div>
                         {/* Award Card */}
-                        <motion.div variants={item} className={cn("col-span-2 rounded-lg p-2.5 flex items-center justify-between border bg-[#161b22]", award.bg)}>
+                        <motion.div variants={item} className={cn("col-span-2 rounded-lg p-2.5 flex items-center justify-between bg-[#161b22]", award.bg.replace(/border-[a-z]+-[0-9]+\/[0-9]+/g, ''))} style={{ boxShadow: `inset 0 0 0 1px ${getAwardBorderColor(award.color)}` }}>
                             <div className="flex flex-col items-start text-left">
                                 <div className={cn("text-xs font-bold uppercase tracking-wider mb-1", award.color)}>
                                     {award.title}
