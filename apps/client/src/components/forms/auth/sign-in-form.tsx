--- conflicted
+++ resolved
@@ -49,7 +49,6 @@
 
       return data;
     },
-<<<<<<< HEAD
     onSuccess: async (data) => {
       // If email is not verified
       if (!data.user.emailVerified) {
@@ -69,26 +68,16 @@
       }
 
       // Redirect to the dashboard
-=======
-    onSuccess: (data) => {
-      // Redirection vers le tableau de bord
->>>>>>> ef559c10
       router.push("/dashboard");
 
       // Notification toast
       toaster.toast({
-<<<<<<< HEAD
         title: `👋 Ravi de vous revoir ${data.user.name} !`,
         description: "Nous espérons que vous avez atteint vos objectifs !",
-=======
-        title: `Bon retour parmi nous ${data.user.name} !`,
-        description: "Nous espérons que vous avez atteint vos objectifs 🚀 !",
->>>>>>> ef559c10
       });
     },
 
     onError: (err) => {
-<<<<<<< HEAD
       if (err instanceof BetterFetchError) {
         const status = err.status;
 
@@ -106,12 +95,6 @@
       toaster.toast({
         title: "❌ Erreur",
         description: "Une erreur est survenue. Réessayez plus tard.",
-=======
-      // TODO: Gestion des erreurs
-      toaster.toast({
-        title: "Échec de la connexion",
-        description: "Une erreur s'est produite. Veuillez réessayer plus tard.",
->>>>>>> ef559c10
         variant: "destructive",
       });
     },
