--- conflicted
+++ resolved
@@ -43,26 +43,16 @@
     onSuccess: ({ data, newEmail }) => {
       // Send toast notification
       toaster.toast({
-<<<<<<< HEAD
         title: `✉️ Lien de vérification envoyé`,
         description: `Cliquer sur le lien envoyé à ${newEmail} pour confirmer le changement.`,
-=======
-        title: `Succès`,
-        description: "Votre email a été mis à jour avec succès !",
->>>>>>> ef559c10
       });
     },
 
     onError: (err) => {
       // TODO: Error handling
       toaster.toast({
-<<<<<<< HEAD
         title: "❌ Erreur",
         description: "Une erreur est survenue. Réessayez plus tard.",
-=======
-        title: "Erreur",
-        description: "Une erreur est survenue. Veuillez réessayer plus tard.",
->>>>>>> ef559c10
         variant: "destructive",
       });
     },
