--- conflicted
+++ resolved
@@ -3,20 +3,15 @@
 import { ratelimit } from "@/middlewares/ratelimit";
 import { sessionMiddleware } from "@/middlewares/session";
 import authRoutes from "@/routes/auth";
-import averagesRoute from "@/routes/averages";
-import feedbackRoute from "@/routes/feedback";
 import gradesRoutes from "@/routes/grades";
 import landingRoutes from "@/routes/landing";
 import periodsRoutes from "@/routes/periods";
 import presetsRoutes from "@/routes/presets";
 import subjectsRoutes from "@/routes/subjects";
 import usersRoutes from "@/routes/users";
-<<<<<<< HEAD
-=======
 import averagesRoute from "@/routes/averages";
 import feedbackRoute from "@/routes/feedback";
 import cardsRoute from "@/routes/cards";
->>>>>>> 9f0df39b
 import { Hono } from "hono";
 import { cors } from "hono/cors";
 import { logger } from "hono/logger";
