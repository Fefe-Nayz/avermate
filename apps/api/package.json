{
  "name": "api",
  "module": "src/index.ts",
  "type": "module",
  "devDependencies": {
    "@types/bun": "latest",
    "drizzle-kit": "^0.28.1",
    "turso": "^0.1.0"
  },
  "peerDependencies": {
    "typescript": "^5.7.2"
  },
  "dependencies": {
    "@hono/zod-validator": "^0.4.1",
    "@libsql/client": "^0.14.0",
    "@limitable/ratelimit": "^0.0.4",
    "@t3-oss/env-core": "^0.11.1",
    "better-auth": "^1.0.10",
    "discord.js": "^14.17.2",
    "drizzle-orm": "^0.36.4",
<<<<<<< HEAD
    "hono": "^4.6.16",
=======
    "hono": "^4.6.13",
    "ky": "^1.7.4",
>>>>>>> a623ecc0
    "nanoid": "^5.0.9",
    "resend": "^4.0.1",
    "uploadthing": "^7.4.1",
    "zod": "^3.23.8"
  },
  "scripts": {
    "dev": "bun run --hot src/index.ts ",
    "start": "bun run src/index.ts",
    "db:push": "bunx drizzle-kit push",
    "db:studio": "bunx drizzle-kit studio",
    "db:dev": "bunx turso dev --db-file dev.db"
  }
}<|MERGE_RESOLUTION|>--- conflicted
+++ resolved
@@ -18,12 +18,8 @@
     "better-auth": "^1.0.10",
     "discord.js": "^14.17.2",
     "drizzle-orm": "^0.36.4",
-<<<<<<< HEAD
     "hono": "^4.6.16",
-=======
-    "hono": "^4.6.13",
     "ky": "^1.7.4",
->>>>>>> a623ecc0
     "nanoid": "^5.0.9",
     "resend": "^4.0.1",
     "uploadthing": "^7.4.1",
